from __future__ import annotations

import asyncio
import datetime
import os
import shutil
import subprocess
import tempfile
import time

import boto3.session
import pytest
from github import Github

from functional_tests.conftest import all_config
from iambic.aws.iam.role.models import RoleTemplate
from iambic.config.models import Config, ExtendsConfig
from iambic.core.git import clone_git_repo

os.environ["TESTING"] = "true"

<<<<<<< HEAD
github_config = """
template_type: NOQ::Core::Config
version: '1'

extends:
  - key: AWS_SECRETS_MANAGER
    value: arn:aws:secretsmanager:us-west-2:442632209887:secret:dev/github-token-iambic-templates-itest
    assume_role_arn: arn:aws:iam::442632209887:role/IambicSpokeRole

aws:
  organizations:
    - org_id: 'o-8t0mt0ybdd'
      hub_role_arn: 'arn:aws:iam::580605962305:role/IambicHubRole'
      org_name: 'iambic_test_org_account'
      org_account_id: '580605962305'
      identity_center_account:
        region: 'us-east-1'
      account_rules:
        - included_accounts:
            - '*'
          enabled: true
          iambic_managed: read_and_write
      default_rule:
        enabled: true
        iambic_managed: read_and_write
  accounts:
    - account_id: '192455039954'
      account_name: iambic_test_spoke_account_2
      iambic_managed: read_and_write
      org_id: o-8t0mt0ybdd
      spoke_role_arn: arn:aws:iam::192455039954:role/IambicSpokeRole
    - account_id: '333972133479'
      account_name: iambic_test_spoke_account_3
      iambic_managed: read_and_write
      org_id: o-8t0mt0ybdd
      spoke_role_arn: arn:aws:iam::333972133479:role/IambicSpokeRole
    - account_id: '580605962305'
      account_name: iambic_test_org_account
      iambic_managed: read_and_write
      org_id: o-8t0mt0ybdd
      spoke_role_arn: arn:aws:iam::580605962305:role/IambicSpokeRole
    - account_id: '442632209887'
      account_name: iambic_test_spoke_account_1
      iambic_managed: read_and_write
      org_id: o-8t0mt0ybdd
      spoke_role_arn: arn:aws:iam::442632209887:role/IambicSpokeRole
"""
=======

github_config = ExtendsConfig(
    key="AWS_SECRETS_MANAGER",
    value="arn:aws:secretsmanager:us-west-2:442632209887:secret:dev/github-token-iambic-templates-itest",
    hub_role_arn="arn:aws:iam::442632209887:role/IambicSpokeRole",
)


GITHUB_CICID_TEMPLATE_TARGET_PATH = (
    "resources/aws/roles/iambic_test_spoke_account_1/iambic_itest_github_cicd.yaml"
)
>>>>>>> 1a54991d

iambic_role_yaml = """template_type: NOQ::AWS::IAM::Role
identifier: iambic_itest_for_github_cicd
included_accounts:
  - iambic_test_spoke_account_1
properties:
  assume_role_policy_document:
    statement:
      - action: sts:AssumeRole
        effect: Deny
        principal:
          service: ec2.amazonaws.com
    version: '2012-10-17'
  description: {new_description}
  role_name: iambic_itest_for_github_cicd
"""


@pytest.fixture
def filesystem():
    fd, temp_config_filename = tempfile.mkstemp(
        prefix="iambic_test_temp_config_filename"
    )
    temp_templates_directory = tempfile.mkdtemp(
        prefix="iambic_test_temp_templates_directory"
    )

    with open(fd, "w") as temp_file:
        temp_file.write(all_config)

    try:
        config: Config = Config.load(temp_config_filename)
        config.combine_extended_configs()
        asyncio.run(config.setup_aws_accounts())
        yield (temp_config_filename, temp_templates_directory, config)
    finally:
        try:
            os.close(fd)
            os.unlink(temp_config_filename)
            shutil.rmtree(temp_templates_directory)
        except Exception as e:
            print(e)


@pytest.fixture
def generate_templates_fixture():
    # to override the conftest version to speed up testing
    pass


@pytest.fixture(scope="session")
def build_push_container():
    if not os.environ.get("GITHUB_ACTIONS", None):
        # If we are running locally on developer machine, we need to ensure
        # the payload is packed into a container image for the test templates repo
        # to run against, so this is why we are building the container images on-the-fly
        subprocess.run("make -f Makefile.itest auth_to_ecr", shell=True, check=True)
        subprocess.run(
            "make -f Makefile.itest build_docker_itest", shell=True, check=True
        )
        subprocess.run(
            "make -f Makefile.itest upload_docker_itest", shell=True, check=True
        )


def get_github_token(config: Config) -> str:
    github_secret = asyncio.run(config.get_aws_secret(github_config))
    return github_secret["secrets"]["github-token-iambic-templates-itest"]


def get_aws_key_dict(config: Config) -> str:
    github_secret = asyncio.run(config.get_aws_secret(github_config))
    return github_secret["secrets"]["aws-iambic-github-cicid-itest"]


# Opens a PR on noqdev/iambic-templates-test. The workflow on the repo will
# pull container with "test label". It will then approve the PR and trigger
# the "iambic git-apply" command on the PR. If the flow is successful, the PR
# will be merged and we will check the workflow to be completed state.
def test_github_cicd(filesystem, generate_templates_fixture, build_push_container):

    temp_config_filename, temp_templates_directory, config = filesystem

    github_token = get_github_token(config)

    github_repo_name = "noqdev/iambic-templates-itest"
    repo_url = f"https://oauth2:{github_token}@github.com/{github_repo_name}.git"
    repo = clone_git_repo(repo_url, temp_templates_directory, None)
    head_sha = repo.head.commit.hexsha
    print(repo)

    repo_config_writer = repo.config_writer()
    repo_config_writer.set_value(
        "user", "name", "Iambic Github Functional Test for Github"
    )
    repo_config_writer.set_value(
        "user", "email", "github-cicd-functional-test@iambic.org"
    )
    repo_config_writer.release()

    utc_obj = datetime.datetime.utcnow()
    date_isoformat = utc_obj.isoformat()
    date_string = date_isoformat.replace(":", "_")
    new_branch = f"itest/github_cicd_run_{date_string}"
    current = repo.create_head(new_branch)
    current.checkout()
    with open(f"{temp_templates_directory}/last_touched.md", "wb") as f:
        f.write(date_string.encode("utf-8"))
    test_role_path = os.path.join(
        temp_templates_directory,
<<<<<<< HEAD
        "resources/aws/roles/iambic_test_spoke_account_1/iambic_itest_github_cicd.yaml",
=======
        GITHUB_CICID_TEMPLATE_TARGET_PATH,
>>>>>>> 1a54991d
    )

    with open(test_role_path, "w") as temp_role_file:
        utc_obj = datetime.datetime.utcnow()
        date_isoformat = utc_obj.isoformat()
        date_string = date_isoformat.replace(":", "_")
        temp_role_file.write(iambic_role_yaml.format(new_description=date_string))

    if repo.index.diff(None) or repo.untracked_files:
        repo.git.add(A=True)
        repo.git.commit(m="msg")
        repo.git.push("--set-upstream", "origin", current)
        print("git push")

    github_client = Github(github_token)
    github_repo = github_client.get_repo(github_repo_name)
    pull_request_body = "itest"
    pr = github_repo.create_pull(
        title="itest", body=pull_request_body, head=new_branch, base="main"
    )
    pr_number = pr.number

    # test react to pull_request
    is_workflow_run_successful = False
    datetime_since_comment_issued = datetime.datetime.utcnow()
    while (datetime.datetime.utcnow() - datetime_since_comment_issued).seconds < 120:
        runs = github_repo.get_workflow_runs(event="pull_request", branch=new_branch)
        runs = [run for run in runs if run.created_at >= utc_obj]
        runs = [run for run in runs if run.conclusion == "success"]
        if len(runs) != 1:
            time.sleep(10)
            print("sleeping")
            continue
        else:
            is_workflow_run_successful = True
            break

    assert is_workflow_run_successful

    # test git-plan
    is_workflow_run_successful = False
    datetime_since_comment_issued = datetime.datetime.utcnow()
    while (datetime.datetime.utcnow() - datetime_since_comment_issued).seconds < 120:
        runs = github_repo.get_workflow_runs(event="issue_comment", branch="main")
        runs = [run for run in runs if run.created_at >= utc_obj]
        runs = [run for run in runs if run.conclusion == "success"]
        if len(runs) != 1:
            time.sleep(10)
            print("sleeping")
            continue
        else:
            is_workflow_run_successful = True
            break

    assert is_workflow_run_successful

    # let github action to handle the approval flow
    pr.create_issue_comment("approve")
    is_workflow_run_successful = False
    datetime_since_comment_issued = datetime.datetime.utcnow()
    while (datetime.datetime.utcnow() - datetime_since_comment_issued).seconds < 120:
        review_list = github_repo.get_pull(pr_number).get_reviews()
        approved_review_list = [
            review for review in review_list if review.state == "APPROVED"
        ]
        if len(approved_review_list) != 1:
            time.sleep(10)
            print("sleeping")
            continue
        else:
            is_workflow_run_successful = True
            break

    # test iambic git-apply
    pr.create_issue_comment("iambic git-apply")
    is_workflow_run_successful = False
    datetime_since_comment_issued = datetime.datetime.utcnow()
    while (datetime.datetime.utcnow() - datetime_since_comment_issued).seconds < 120:
        runs = github_repo.get_workflow_runs(event="issue_comment", branch="main")
        runs = [run for run in runs if run.created_at >= utc_obj]
        runs = [run for run in runs if run.head_sha == head_sha]
        runs = [run for run in runs if run.conclusion == "success"]
        if len(runs) != 2:
            time.sleep(10)
            print("sleeping")
            continue
        else:
            is_workflow_run_successful = True
            break

    assert is_workflow_run_successful

    # ensure it is merged
    is_workflow_run_successful = False
    datetime_since_comment_issued = datetime.datetime.utcnow()
    while (datetime.datetime.utcnow() - datetime_since_comment_issued).seconds < 120:
        check_pull_request = github_repo.get_pull(pr_number)
        if not check_pull_request.merged:
            time.sleep(10)
            print("sleeping")
            continue
        else:
            is_workflow_run_successful = True
            break
    check_pull_request = github_repo.get_pull(pr_number)
    assert check_pull_request.merged


def test_github_import(filesystem, generate_templates_fixture, build_push_container):

    temp_config_filename, temp_templates_directory, config = filesystem

    github_token = get_github_token(config)
    github_repo_name = "noqdev/iambic-templates-itest"
    github_client = Github(github_token)
    github_repo = github_client.get_repo(github_repo_name)
    workflow = github_repo.get_workflow("iambic-import.yml")
    workflow.create_dispatch(github_repo.default_branch)

    # test full import
    utc_obj = datetime.datetime.utcnow()
    is_workflow_run_successful = False
    datetime_since_comment_issued = datetime.datetime.utcnow()
    while (datetime.datetime.utcnow() - datetime_since_comment_issued).seconds < 120:
        runs = github_repo.get_workflow_runs(event="workflow_dispatch", branch="main")
        runs = [run for run in runs if run.created_at >= utc_obj]
        runs = [run for run in runs if run.conclusion == "success"]
        if len(runs) != 1:
            time.sleep(10)
            print("sleeping")
            continue
        else:
            is_workflow_run_successful = True
            break

    assert is_workflow_run_successful


def test_github_detect(filesystem, generate_templates_fixture, build_push_container):

    temp_config_filename, temp_templates_directory, config = filesystem

    github_token = get_github_token(config)

    # emulate iam changes
    # the arn target is from https://github.com/noqdev/iambic-templates-itest/blob/main/resources/aws/roles/dev/iambic_itest_github_cicd.yaml
    region_name = "us-east-1"

    # this is the preferred way to make out-of-band changes using iam role but
    # iambic detect intentionally filters out iambic related actor. so i have
    # to resort to use a static access key that is scope to aws user only able
    # UpdateRoleDescription to a particular arn
    # session = asyncio.run(config.get_boto_session_from_arn("arn:aws:iam::442632209887:role/iambic_itest_for_github_cicd", region_name))
    # identity = session.client("sts").get_caller_identity()
    # identity_arn_with_session_name = (
    #     identity["Arn"].replace(":sts:", ":iam:").replace("assumed-role", "role")
    # )
    # iam_client = session.client("iam", region_name=region_name)

    aws_key_dict = get_aws_key_dict(config)
    session = boto3.session.Session(
        aws_access_key_id=aws_key_dict["access_key"],
        aws_secret_access_key=aws_key_dict["secret_key"],
        region_name=region_name,
    )
    iam_client = session.client("iam", region_name=region_name)

    utc_obj = datetime.datetime.utcnow()
    date_isoformat = utc_obj.isoformat()
    new_description = date_isoformat.replace(":", "_")
    response = iam_client.update_role_description(
        RoleName="iambic_itest_for_github_cicd", Description=new_description
    )
    assert response["Role"]["Description"] == new_description

    # hack sleep 10 seconds to hope eventbridge has picked up the event...
    # this test can still break if eventbridge is not setup correctly
    # or detect is not doing what we expect.
    time.sleep(10)

    github_repo_name = "noqdev/iambic-templates-itest"
    github_client = Github(github_token)
    github_repo = github_client.get_repo(github_repo_name)
    workflow = github_repo.get_workflow("iambic-detect.yml")
    workflow.create_dispatch(github_repo.default_branch)

    # test iambic detect
    utc_obj = datetime.datetime.utcnow()
    is_workflow_run_successful = False
    datetime_since_comment_issued = datetime.datetime.utcnow()
    while (datetime.datetime.utcnow() - datetime_since_comment_issued).seconds < 120:
        runs = github_repo.get_workflow_runs(event="workflow_dispatch", branch="main")
        runs = [run for run in runs if run.created_at >= utc_obj]
        runs = [run for run in runs if run.conclusion == "success"]
        if len(runs) != 1:
            time.sleep(10)
            print("sleeping")
            continue
        else:
            is_workflow_run_successful = True
            break

    assert is_workflow_run_successful

    github_repo_name = "noqdev/iambic-templates-itest"
    repo_url = f"https://oauth2:{github_token}@github.com/{github_repo_name}.git"
    repo = clone_git_repo(repo_url, temp_templates_directory, None)

    new_branch = f"itest/github_cicd_run_{new_description}"
    current = repo.create_head(new_branch)
    current.checkout()

    test_role_path = os.path.join(
        temp_templates_directory,
        GITHUB_CICID_TEMPLATE_TARGET_PATH,
    )

    role_template = RoleTemplate.load(file_path=test_role_path)

    # this is prone to race condition since we are using the same resource for test
    assert role_template.properties.description == new_description<|MERGE_RESOLUTION|>--- conflicted
+++ resolved
@@ -19,67 +19,18 @@
 
 os.environ["TESTING"] = "true"
 
-<<<<<<< HEAD
-github_config = """
-template_type: NOQ::Core::Config
-version: '1'
-
-extends:
-  - key: AWS_SECRETS_MANAGER
-    value: arn:aws:secretsmanager:us-west-2:442632209887:secret:dev/github-token-iambic-templates-itest
-    assume_role_arn: arn:aws:iam::442632209887:role/IambicSpokeRole
-
-aws:
-  organizations:
-    - org_id: 'o-8t0mt0ybdd'
-      hub_role_arn: 'arn:aws:iam::580605962305:role/IambicHubRole'
-      org_name: 'iambic_test_org_account'
-      org_account_id: '580605962305'
-      identity_center_account:
-        region: 'us-east-1'
-      account_rules:
-        - included_accounts:
-            - '*'
-          enabled: true
-          iambic_managed: read_and_write
-      default_rule:
-        enabled: true
-        iambic_managed: read_and_write
-  accounts:
-    - account_id: '192455039954'
-      account_name: iambic_test_spoke_account_2
-      iambic_managed: read_and_write
-      org_id: o-8t0mt0ybdd
-      spoke_role_arn: arn:aws:iam::192455039954:role/IambicSpokeRole
-    - account_id: '333972133479'
-      account_name: iambic_test_spoke_account_3
-      iambic_managed: read_and_write
-      org_id: o-8t0mt0ybdd
-      spoke_role_arn: arn:aws:iam::333972133479:role/IambicSpokeRole
-    - account_id: '580605962305'
-      account_name: iambic_test_org_account
-      iambic_managed: read_and_write
-      org_id: o-8t0mt0ybdd
-      spoke_role_arn: arn:aws:iam::580605962305:role/IambicSpokeRole
-    - account_id: '442632209887'
-      account_name: iambic_test_spoke_account_1
-      iambic_managed: read_and_write
-      org_id: o-8t0mt0ybdd
-      spoke_role_arn: arn:aws:iam::442632209887:role/IambicSpokeRole
-"""
-=======
 
 github_config = ExtendsConfig(
     key="AWS_SECRETS_MANAGER",
     value="arn:aws:secretsmanager:us-west-2:442632209887:secret:dev/github-token-iambic-templates-itest",
-    hub_role_arn="arn:aws:iam::442632209887:role/IambicSpokeRole",
+    assume_role_arn="arn:aws:iam::442632209887:role/IambicSpokeRole",
 )
 
 
 GITHUB_CICID_TEMPLATE_TARGET_PATH = (
     "resources/aws/roles/iambic_test_spoke_account_1/iambic_itest_github_cicd.yaml"
 )
->>>>>>> 1a54991d
+
 
 iambic_role_yaml = """template_type: NOQ::AWS::IAM::Role
 identifier: iambic_itest_for_github_cicd
@@ -190,11 +141,7 @@
         f.write(date_string.encode("utf-8"))
     test_role_path = os.path.join(
         temp_templates_directory,
-<<<<<<< HEAD
-        "resources/aws/roles/iambic_test_spoke_account_1/iambic_itest_github_cicd.yaml",
-=======
         GITHUB_CICID_TEMPLATE_TARGET_PATH,
->>>>>>> 1a54991d
     )
 
     with open(test_role_path, "w") as temp_role_file:
