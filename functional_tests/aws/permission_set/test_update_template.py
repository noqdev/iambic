--- conflicted
+++ resolved
@@ -8,11 +8,7 @@
     generate_permission_set_template_from_base,
 )
 from functional_tests.conftest import IAMBIC_TEST_DETAILS
-
 from iambic.core import noq_json as json
-<<<<<<< HEAD
-=======
-from iambic.core.context import ctx
 from iambic.plugins.v0_1_0.aws.identity_center.permission_set.models import (
     PermissionSetAccess,
 )
@@ -24,7 +20,6 @@
 EXAMPLE_USER = (
     "iambic_test_user@iambic.org"  # this already exist in target cloud resource
 )
->>>>>>> cc4bea54
 
 
 class UpdatePermissionSetTestCase(IsolatedAsyncioTestCase):
@@ -68,7 +63,7 @@
         self.template.access_rules = [
             PermissionSetAccess(users=[EXAMPLE_USER], groups=[EXAMPLE_GROUP])
         ]
-        await self.template.apply(IAMBIC_TEST_DETAILS.config.aws, ctx)
+        await self.template.apply(IAMBIC_TEST_DETAILS.config.aws)
         await IAMBIC_TEST_DETAILS.identity_center_account.set_identity_center_details()
 
         # test assignment
@@ -94,7 +89,7 @@
 
         # test un-assignment
         self.template.access_rules = []
-        await self.template.apply(IAMBIC_TEST_DETAILS.config.aws, ctx)
+        await self.template.apply(IAMBIC_TEST_DETAILS.config.aws)
         cloud_access_rules = await get_permission_set_users_and_groups_as_access_rules(
             identity_center_client,
             IAMBIC_TEST_DETAILS.identity_center_account.identity_center_details.instance_arn,
