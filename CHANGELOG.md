<<<<<<< HEAD
## 0.4.5 (Target Date May 2nd, 2023)

PERMISSION CHANGES:
* IambicHubRole using a region agnostic resource definition in the SQS `IAMbicChangeDetectionQueue` permission (CloudFormation Template) 

ENHANCEMENTS:
* The AWS region IAMbic should use is now configurable in the wizard.
* Added region awareness to cloud formation util functions.

## 0.4.1 (Target Date May 1st, 2023)
=======
## 0.5.1 (Target Date May 15th, 2023)

BREAKING CHANGES:
* `AwsIdentityCenterPermissionSetTemplate` schema has changed. In particular, `permission_boundary.policy_arn` has become `permission_boundary.managed_policy_arn`. This is due PermissionSet API distinguishes attached
permission_boundary either owned by AWS or owned by Customer. To align with AWS API response, we have decided
to follow the AWS naming convention. The old name `permission_boundary.policy_arn` never quite work correctly
in `AwsIdentityCenterPermissionSetTemplate`. We decide to go with the breaking change route.

BUG FIXES:
* Fixed import of `AwsIdentityCenterPermissionSetTemplate` in which permission boundary is set to `managed_policy_arn`

THANKS:
* [perpil](https://github.com/perpil) for reporting [#372](https://github.com/noqdev/iambic/issues/372).

## 0.4.1 (May 1st, 2023)
>>>>>>> 51d722c7

PERMISSION CHANGES:
* IambicHubRole added SQS read/write access to queue named `IAMbicChangeDetectionQueue` to support IAM resource detection. [#355](https://github.com/noqdev/iambic/pull/355)
* IambicHubRole added sts:SetSourceIdentity to `IambicSpokeRole` to be compatible with Idp that enforce SetSourceIdentityForwarding [#361](https://github.com/noqdev/iambic/pull/361)

ENHANCEMENTS:
* Be compatible with Idp that enforces sts:SetSourceIdentity [reference](https://docs.aws.amazon.com/IAM/latest/UserGuide/id_credentials_temp_control-access_monitor.html) [#361](https://github.com/noqdev/iambic/pull/361)

BUG FIXES:
* IAM resource detect mechanism cannot remove SQS message that is already been processed in `IAMbicChangeDetectionQueue` [#355](https://github.com/noqdev/iambic/pull/355)
* If environment variables contains AWS credentials, IAMbic wizard shall not ask what profile to write into configuration file. [#358](https://github.com/noqdev/iambic/pull/358)

THANKS:
* [perpil](https://github.com/perpil) for [#359](https://github.com/noqdev/iambic/pull/359) and multiple doc suggestions. [#363](https://github.com/noqdev/iambic/pull/363), and [#365](https://github.com/noqdev/iambic/pull/365)

## 0.3.0 (April 21, 2023)

BREAKING CHANGES:
* AWS templates containing account_id or account_name will need to be updated from `{{ account_id }}` to `{{ var.account_id }}` and from `{{ account_name }}` to `{{ var.account_name }}`. Alternatively, you can remove the files and re-import them.

You can use your favorite editor for find and replace, or give the following bash two-liner a try.

```bash
find . -type f -name "*.yaml" -print0 | xargs -0 sed -i '' -e 's/{{account_id}}/{{var.account_id}}/g'
find . -type f -name "*.yaml" -print0 | xargs -0 sed -i '' -e 's/{{account_name}}/{{var.account_name}}/g'
```

ENHANCEMENTS:
* Removed AWS package imports from core
* Standardized variable naming in templates
* Improved exception handling in the AWS package
* Cleaned up additional import only checks on AWS IAM role, user, and group models.

BUG FIXES:
* Resolved type error on merge template when new value is None.



## 0.2.0 (April 17, 2023)

Initial plan is to do a every 2-week release cycle.

ENHANCEMENTS:
* Improve memory footprint in templates reading
* Minimize I/O in templates reading<|MERGE_RESOLUTION|>--- conflicted
+++ resolved
@@ -1,16 +1,12 @@
-<<<<<<< HEAD
-## 0.4.5 (Target Date May 2nd, 2023)
+
+## 0.5.1 (Target Date May 2nd, 2023)
 
 PERMISSION CHANGES:
-* IambicHubRole using a region agnostic resource definition in the SQS `IAMbicChangeDetectionQueue` permission (CloudFormation Template) 
+* IambicHubRole using a region agnostic resource definition in the SQS `IAMbicChangeDetectionQueue` permission (CloudFormation Template)
 
 ENHANCEMENTS:
 * The AWS region IAMbic should use is now configurable in the wizard.
 * Added region awareness to cloud formation util functions.
-
-## 0.4.1 (Target Date May 1st, 2023)
-=======
-## 0.5.1 (Target Date May 15th, 2023)
 
 BREAKING CHANGES:
 * `AwsIdentityCenterPermissionSetTemplate` schema has changed. In particular, `permission_boundary.policy_arn` has become `permission_boundary.managed_policy_arn`. This is due PermissionSet API distinguishes attached
@@ -25,7 +21,6 @@
 * [perpil](https://github.com/perpil) for reporting [#372](https://github.com/noqdev/iambic/issues/372).
 
 ## 0.4.1 (May 1st, 2023)
->>>>>>> 51d722c7
 
 PERMISSION CHANGES:
 * IambicHubRole added SQS read/write access to queue named `IAMbicChangeDetectionQueue` to support IAM resource detection. [#355](https://github.com/noqdev/iambic/pull/355)
