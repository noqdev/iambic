<<<<<<< HEAD
=======
extends:
  - key: AWS_SECRETS_MANAGER
    value: arn:aws:secretsmanager:us-west-2:759357822767:secret:dev/google-MmAS1o
    assume_role_arn: arn:aws:iam::759357822767:role/IambicSpokeRole

aws:
  organizations:
    - org_id: 'o-yfdp0r70sq'
      assume_role_arn: 'arn:aws:iam::259868150464:role/IambicSpokeRole'
      org_name: 'staging'
      account_rules:
        - included_accounts:
            - '*'
          enabled: true
          read_only: false
        - included_accounts:
            - '969947703986'
            - '114567474685'
          enabled: false
      default_rule:
        enabled: true
        read_only: true
  accounts:
    - account_id: '759357822767'
      account_name: dev
      assume_role_arn: 'arn:aws:iam::759357822767:role/IambicSpokeRole'
    - account_id: '259868150464'
      account_name: staging
      assume_role_arn: 'arn:aws:iam::259868150464:role/IambicSpokeRole'
    - account_id: '940552945933'
      account_name: prod
      assume_role_arn: 'arn:aws:iam::940552945933:role/IambicSpokeRole'

# TODO: Make sure google.groups.enabled = False does what is advertised.
# TODO: Add permissions permanently to the IAM role.
google:
  groups:
    enabled: true

slack:
  alert_channel_id: 'C046KESSMQ8'

sqs:
  queues:
    iam_mutation:
      arn: arn:aws:sqs:us-east-1:759357822767:noqform-iam-mutation-events
>>>>>>> edee5a2a
<|MERGE_RESOLUTION|>--- conflicted
+++ resolved
@@ -1,5 +1,3 @@
-<<<<<<< HEAD
-=======
 extends:
   - key: AWS_SECRETS_MANAGER
     value: arn:aws:secretsmanager:us-west-2:759357822767:secret:dev/google-MmAS1o
@@ -45,5 +43,4 @@
 sqs:
   queues:
     iam_mutation:
-      arn: arn:aws:sqs:us-east-1:759357822767:noqform-iam-mutation-events
->>>>>>> edee5a2a
+      arn: arn:aws:sqs:us-east-1:759357822767:noqform-iam-mutation-events