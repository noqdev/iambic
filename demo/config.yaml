--- conflicted
+++ resolved
@@ -13,29 +13,8 @@
         - included_accounts:
             - '*'
           enabled: true
-<<<<<<< HEAD
-          read_only: false
       default_rule:
         enabled: true
-        read_only: false
-=======
-        - included_accounts:
-            - '969947703986'
-            - '114567474685'
-          enabled: false
-      default_rule:
-        enabled: true
-  accounts:
-    - account_id: '759357822767'
-      account_name: dev
-      assume_role_arn: 'arn:aws:iam::759357822767:role/IambicSpokeRole'
-    - account_id: '259868150464'
-      account_name: staging
-      assume_role_arn: 'arn:aws:iam::259868150464:role/IambicSpokeRole'
-    - account_id: '940552945933'
-      account_name: prod
-      assume_role_arn: 'arn:aws:iam::940552945933:role/IambicSpokeRole'
->>>>>>> 9e2b7492
 
 # TODO: Make sure google.groups.enabled = False does what is advertised.
 # TODO: Add permissions permanently to the IAM role.
