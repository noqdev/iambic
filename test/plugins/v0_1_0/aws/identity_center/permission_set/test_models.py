from __future__ import annotations

import sys
import traceback
from test.plugins.v0_1_0.aws.iam.policy.test_utils import (
    EXAMPLE_TAG_KEY,
    EXAMPLE_TAG_VALUE,
)
from test.plugins.v0_1_0.aws.identity_center.permission_set.test_template_generation import (
    permission_set_content,
)
from test.plugins.v0_1_0.aws.identity_center.permission_set.test_utils import (
    EXAMPLE_IDENTITY_CENTER_INSTANCE_ARN,
    EXAMPLE_PERMISSION_SET_NAME,
)
from typing import Optional
from mock import AsyncMock, MagicMock, patch

import boto3
<<<<<<< HEAD
=======
from moto import mock_ssoadmin
>>>>>>> 5af51ac4
import pytest
from mock import AsyncMock, MagicMock, patch
from moto import mock_ssoadmin
from pydantic import ValidationError

from iambic.core.context import ctx
<<<<<<< HEAD
from iambic.core.models import (
    AccountChangeDetails,
    ProposedChange,
    ProposedChangeType,
    ProviderChild,
    TemplateChangeDetails,
)
=======
from iambic.core.models import AccountChangeDetails, ProposedChange, ProposedChangeType, ProviderChild, TemplateChangeDetails
>>>>>>> 5af51ac4
from iambic.core.template_generation import merge_access_model_list
from iambic.plugins.v0_1_0.aws.iambic_plugin import AWSConfig
from iambic.plugins.v0_1_0.aws.identity_center.permission_set.models import (
    AwsIdentityCenterPermissionSetTemplate,
    PermissionSetAccess,
    PermissionSetProperties,
)
<<<<<<< HEAD
from iambic.plugins.v0_1_0.aws.models import (
    AWSAccount,
    Description,
    IdentityCenterDetails,
)
=======
from iambic.plugins.v0_1_0.aws.models import AWSAccount, Description, IdentityCenterDetails
from test.plugins.v0_1_0.aws.identity_center.permission_set.test_utils import EXAMPLE_IDENTITY_CENTER_INSTANCE_ARN, EXAMPLE_PERMISSION_SET_NAME

from test.plugins.v0_1_0.aws.iam.policy.test_utils import EXAMPLE_TAG_KEY, EXAMPLE_TAG_VALUE
from test.plugins.v0_1_0.aws.identity_center.permission_set.test_template_generation import permission_set_content
>>>>>>> 5af51ac4


@pytest.fixture
def setup_ctx():
    # Mock the ctx.execute attribute
    original_execute = ctx.eval_only
    ctx.eval_only = False
    yield
    ctx.eval_only = original_execute


@pytest.fixture
def mock_ssoadmin_client_bundle():
    with mock_ssoadmin():
        ssoadmin_client = boto3.client("sso-admin")
        response = ssoadmin_client.create_permission_set(
            Name=EXAMPLE_PERMISSION_SET_NAME,
            InstanceArn=EXAMPLE_IDENTITY_CENTER_INSTANCE_ARN,
            Tags=[
                {
                    "Key": EXAMPLE_TAG_KEY,
                    "Value": EXAMPLE_TAG_VALUE,
                }
            ],
        )
        permission_set_arn = response["PermissionSet"]["PermissionSetArn"]
        ssoadmin_client.list_accounts_for_provisioned_permission_set = MagicMock()
        ssoadmin_client.put_inline_policy_to_permission_set = MagicMock()
        ssoadmin_client.put_permissions_boundary_to_permission_set = MagicMock()
        ssoadmin_client.detach_managed_policy_from_permission_set = MagicMock()
        ssoadmin_client.untag_resource = MagicMock()
        yield ssoadmin_client, permission_set_arn


def test_description_validation_with_default_being_none():
    properties = PermissionSetProperties(name="foo")
    assert properties.description is None


def test_description_validation_with_empty_string():
    with pytest.raises(ValidationError) as exc_info:
        PermissionSetProperties(name="foo", description="")
    if sys.version_info < (3, 10):
        exc = exc_info.value
        captured_traceback_lines = traceback.format_exception(
            type(exc), exc, exc.__traceback__
        )
    else:
        captured_traceback_lines = traceback.format_exception(
            exc_info.value
        )  # this is a pytest specific format
    captured_traceback = "\n".join(captured_traceback_lines)

    assert "description must be between 1 and 700 characters" in captured_traceback


def test_description_validation_with_valid_string():
    properties = PermissionSetProperties(name="foo", description="A")
    assert properties.description == "A"


def test_description_validation_with_valid_list():
    properties = PermissionSetProperties(
        name="foo", description=[Description(description="A")]
    )
    assert properties.description[0].description == "A"


def test_description_validation_with_list_with_empty_string():
    with pytest.raises(ValidationError) as exc_info:
        PermissionSetProperties(name="foo", description=[Description(description="")])
    if sys.version_info < (3, 10):
        exc = exc_info.value
        captured_traceback_lines = traceback.format_exception(
            type(exc), exc, exc.__traceback__
        )
    else:
        captured_traceback_lines = traceback.format_exception(
            exc_info.value
        )  # this is a pytest specific format
    captured_traceback = "\n".join(captured_traceback_lines)
    assert "description must be between 1 and 700 characters" in captured_traceback


def test_description_sorting():
    description = [
        {"included_accounts": ["account_1", "account_2"], "description": "foo"},
        {"included_accounts": ["account_3"], "description": "bar"},
    ]
    properties_1 = PermissionSetProperties(name="foo", description=description)
    description_1 = properties_1.description
    description_2 = list(reversed(properties_1.description))
    assert description_1 != description_2  # because we reverse the list
    properties_1.description = description_2
    assert (
        properties_1.description == description_2
    )  # double check the list is reversed because validation doesn't happen after creation
    properties_1.validate_model_afterward()
    assert properties_1.description == description_1


def test_access_rule_validation():
    access_rules = [
        {"included_accounts": ["account_1", "account_2"], "users": ["foo"]},
        {"included_accounts": ["account_3"], "users": ["bar"]},
    ]
    properties_1 = PermissionSetProperties(name="foo")
    template_1 = AwsIdentityCenterPermissionSetTemplate(
        file_path="foo",
        identifier="foo",
        properties=properties_1,
        access_rules=access_rules,
    )
    access_rules_1 = template_1.access_rules
    access_rules_2 = list(reversed(template_1.access_rules))
    assert access_rules_1 != access_rules_2  # because we reverse the list
    template_1.access_rules = access_rules_2
    assert (
        template_1.access_rules == access_rules_2
    )  # double check the list is reversed because validation doesn't happen after creation
    template_1.validate_model_afterward()
    assert template_1.access_rules == access_rules_1


class FakeAccount(ProviderChild):
    name: str
    account_owner: str

    @property
    def parent_id(self) -> Optional[str]:
        """
        For example, the parent_id of an AWS account is the AWS organization ID
        """
        return self.account_owner

    @property
    def preferred_identifier(self) -> str:
        return self.name

    @property
    def all_identifiers(self) -> set[str]:
        return set([self.name])


def test_merge_access_rule():
    # if we have an old list of PermissionSets and a an new list of reversed-order PermissionSets
    # after merging, the expectation is nothing has changed from the old list.

    access_rules_1 = [
        {"included_accounts": ["account_1", "account_2"], "users": ["foo"]},
        {"included_accounts": ["account_3"], "users": ["bar"]},
    ]
    old_list = [PermissionSetAccess(**rule) for rule in access_rules_1]
    new_list = list(reversed(old_list))
    assert old_list != new_list  # because we reverse the list
    accounts = [
        FakeAccount(name="account_1", account_owner="foo"),
        FakeAccount(name="account_2", account_owner="foo"),
        FakeAccount(name="account_3", account_owner="foo"),
    ]
    new_value = merge_access_model_list(new_list, old_list, accounts)
    for i, element in enumerate(new_value):
        assert element.json() == new_list[i].json()


@pytest.mark.asyncio
async def test_access_rules_for_account():
    # Helper function to create test data
    def create_test_data():
        properties = PermissionSetProperties(name="TestPermissionSet")
        access_rules = [
            PermissionSetAccess(
                included_accounts=["111111111111"],
                users=["user1"],
                groups=["group1"],
            ),
            PermissionSetAccess(
                included_accounts=["222222222222"],
                users=["*"],
                groups=["*"],
            ),
        ]

        return properties, access_rules

    # Set up test data
    properties, access_rules = create_test_data()
    template = AwsIdentityCenterPermissionSetTemplate(
<<<<<<< HEAD
        owner="TestOwner",
        properties=properties,
        access_rules=access_rules,
        identifier="TestIdentifier",
        file_path="TestFilePath",
    )
    aws_account = AWSAccount(
        account_id="111111111111", org_id="o-1234567890", account_name="test_account"
    )
=======
        owner="TestOwner", properties=properties, access_rules=access_rules,
        identifier="TestIdentifier", file_path="TestFilePath",
    )
    aws_account = AWSAccount(account_id="111111111111", org_id="o-1234567890", account_name="test_account")
>>>>>>> 5af51ac4
    account_id = "111111111111"
    account_name = "test_account"
    reverse_user_map = {"user1": "u-1234567890abcdef0"}
    reverse_group_map = {"group1": "g-1234567890abcdef0"}

    # Test the _access_rules_for_account function
    result = await template._access_rules_for_account(
        aws_account, account_id, account_name, reverse_user_map, reverse_group_map
    )

    # Verify the access rules for the account
    assert result["account_id"] == account_id
    assert "u-1234567890abcdef0" in result["user"]
    assert "g-1234567890abcdef0" in result["group"]


@pytest.mark.asyncio
async def test_verbose_access_rules():
    # Helper function to create test data
    def create_test_data():
        properties = PermissionSetProperties(name="TestPermissionSet")
        access_rules = [
            PermissionSetAccess(
                included_accounts=["111111111111"],
                users=["user1"],
                groups=["group1"],
            ),
            PermissionSetAccess(
                included_accounts=["222222222222"],
                users=["*"],
                groups=["*"],
            ),
        ]

        return properties, access_rules

    # Set up test data
    properties, access_rules = create_test_data()
    template = AwsIdentityCenterPermissionSetTemplate(
<<<<<<< HEAD
        owner="TestOwner",
        properties=properties,
        access_rules=access_rules,
        identifier="TestIdentifier",
        file_path="TestFilePath",
=======
        owner="TestOwner", properties=properties, access_rules=access_rules,
        identifier="TestIdentifier", file_path="TestFilePath",
>>>>>>> 5af51ac4
    )
    aws_account = AWSAccount(
        account_id="111111111111",
        org_id="o-1234567890",
        account_name="test_account",
        identity_center_details=IdentityCenterDetails(
            user_map={
                "u-1234567890abcdef0": {"UserName": "user1"},
            },
            group_map={
                "g-1234567890abcdef0": {"DisplayName": "group1"},
            },
            org_account_map={
                "111111111111": "test_account",
            },
<<<<<<< HEAD
        ),
=======
        )
>>>>>>> 5af51ac4
    )

    # Test the _verbose_access_rules function
    result = await template._verbose_access_rules(aws_account)

    # Verify the response
    expected_response = [
        {
            "account_id": "111111111111",
            "resource_id": "u-1234567890abcdef0",
            "resource_type": "USER",
            "resource_name": "user1",
            "account_name": "111111111111 (test_account)",
        },
        {
            "account_id": "111111111111",
            "resource_id": "g-1234567890abcdef0",
            "resource_type": "GROUP",
            "resource_name": "group1",
            "account_name": "111111111111 (test_account)",
        },
    ]
    assert result == expected_response


@pytest.fixture
def permission_set_content():
    return {
        "PermissionSet": {
            "PermissionSetArn": "arn:aws:identitycenter:us-east-1:111111111111:permissionset/ps-1234567890abcdef0",
            "Name": "TestPermissionSet",
            "Description": "A test permission set",
        }
    }


@pytest.mark.asyncio
async def test_apply_to_account(mocker, permission_set_content):
<<<<<<< HEAD
    class TestAwsIdentityCenterPermissionSetTemplate(
        AwsIdentityCenterPermissionSetTemplate
    ):
=======
    class TestAwsIdentityCenterPermissionSetTemplate(AwsIdentityCenterPermissionSetTemplate):
>>>>>>> 5af51ac4
        def apply_resource_dict(self, aws_account: AWSAccount):
            return {
                "Name": "TestPermissionSet",
                "Description": "Test description",
            }

    class TestAWSAccount(AWSAccount):
        async def get_boto3_client(self, *args, **kwargs):
            identity_center_client = AsyncMock()
            return identity_center_client

    # Set up test data
    def create_test_data():
        properties = PermissionSetProperties(name="TestPermissionSet")
        access_rules = [
            PermissionSetAccess(
                included_accounts=["111111111111"],
                users=["user1"],
                groups=["group1"],
            ),
            PermissionSetAccess(
                included_accounts=["222222222222"],
                users=["*"],
                groups=["*"],
            ),
        ]

        return properties, access_rules

<<<<<<< HEAD
    (
        properties,
        access_rules,
    ) = create_test_data()  # Reuse the helper function from the previous test
    template = TestAwsIdentityCenterPermissionSetTemplate(
        owner="TestOwner",
        properties=properties,
        access_rules=access_rules,
        identifier="TestIdentifier",
        file_path="TestFilePath",
=======
    properties, access_rules = create_test_data()  # Reuse the helper function from the previous test
    template = TestAwsIdentityCenterPermissionSetTemplate(
        owner="TestOwner", properties=properties, access_rules=access_rules,
        identifier="TestIdentifier", file_path="TestFilePath",
>>>>>>> 5af51ac4
    )
    aws_account = TestAWSAccount(
        account_id="111111111111",
        org_id="o-1234567890",
        account_name="test_account",
        identity_center_details=IdentityCenterDetails(
            user_map={
                "u-1234567890abcdef0": {"UserName": "user1"},
            },
            group_map={
                "g-1234567890abcdef0": {"DisplayName": "group1"},
            },
            org_account_map={
                "111111111111": "test_account",
            },
<<<<<<< HEAD
            permission_set_map={},
        ),
=======
            permission_set_map={}
        )
>>>>>>> 5af51ac4
    )

    identity_center_client = await aws_account.get_boto3_client("sso-admin")
    identity_center_client.create_permission_set.return_value = {
        "PermissionSet": {"PermissionSetArn": "arn:aws:sso:::permissionSet/test"},
    }

<<<<<<< HEAD
    with patch(
        "iambic.plugins.v0_1_0.aws.identity_center.permission_set.models.boto_crud_call",
        return_value=permission_set_content,
    ):
=======

    with patch('iambic.plugins.v0_1_0.aws.identity_center.permission_set.models.boto_crud_call', return_value=permission_set_content):
>>>>>>> 5af51ac4
        # Execute the _apply_to_account function
        account_change_details = await template._apply_to_account(aws_account)

    # Verify the result
    assert isinstance(account_change_details, AccountChangeDetails)
    assert account_change_details.org_id == "o-1234567890"
    assert account_change_details.resource_id == "TestPermissionSet"
    assert len(account_change_details.proposed_changes) == 1
    assert account_change_details.proposed_changes[0].change_type.value == "Create"


@pytest.mark.asyncio
<<<<<<< HEAD
async def test_apply_to_account_with_current_permission_set(
    mocker, permission_set_content
):
    class TestAwsIdentityCenterPermissionSetTemplate(
        AwsIdentityCenterPermissionSetTemplate
    ):
=======
async def test_apply_to_account_with_current_permission_set(mocker, permission_set_content):
    class TestAwsIdentityCenterPermissionSetTemplate(AwsIdentityCenterPermissionSetTemplate):
>>>>>>> 5af51ac4
        def apply_resource_dict(self, aws_account: AWSAccount):
            return {
                "Name": "TestPermissionSet",
                "Description": "Test description",
            }

    class TestAWSAccount(AWSAccount):
        async def get_boto3_client(self, *args, **kwargs):
            identity_center_client = AsyncMock()
            return identity_center_client
<<<<<<< HEAD

=======
        
>>>>>>> 5af51ac4
    # Set up test data
    def create_test_data():
        properties = PermissionSetProperties(name="TestPermissionSet")
        access_rules = [
            PermissionSetAccess(
                included_accounts=["111111111111"],
                users=["user1"],
                groups=["group1"],
            ),
            PermissionSetAccess(
                included_accounts=["222222222222"],
                users=["*"],
                groups=["*"],
            ),
        ]

        return properties, access_rules

<<<<<<< HEAD
    (
        properties,
        access_rules,
    ) = create_test_data()  # Reuse the helper function from the previous test
    template = TestAwsIdentityCenterPermissionSetTemplate(
        owner="TestOwner",
        properties=properties,
        access_rules=access_rules,
        identifier="TestIdentifier",
        file_path="TestFilePath",
=======
    properties, access_rules = create_test_data()  # Reuse the helper function from the previous test
    template = TestAwsIdentityCenterPermissionSetTemplate(
        owner="TestOwner", properties=properties, access_rules=access_rules,
        identifier="TestIdentifier", file_path="TestFilePath",
>>>>>>> 5af51ac4
    )
    aws_account = TestAWSAccount(
        account_id="111111111111",
        org_id="o-1234567890",
        account_name="test_account",
        identity_center_details=IdentityCenterDetails(
            user_map={
                "u-1234567890abcdef0": {"UserName": "user1"},
            },
            group_map={
                "g-1234567890abcdef0": {"DisplayName": "group1"},
            },
            org_account_map={
                "111111111111": "test_account",
            },
            permission_set_map={
                "TestPermissionSet": {
                    "PermissionSetArn": "arn:aws:identitycenter:us-east-1:111111111111:permissionset/ps-1234567890abcdef0",
                    "Name": "TestPermissionSet",
                    "Description": "A test permission set",
                    "SessionDuration": "PT1H",
                    "RelayStateType": "SSO_USER_ATTRIBUTE",
                    "CreationDate": "2021-01-01T00:00:00.000Z",
                    "LastModifiedDate": "2021-01-01T00:00:00.000Z",
                    "Tags": [
                        {
                            "Key": "TestTag",
                            "Value": "TestValue",
                        }
                    ],
                }
<<<<<<< HEAD
            },
        ),
=======
            }
        )
>>>>>>> 5af51ac4
    )

    identity_center_client = await aws_account.get_boto3_client("sso-admin")
    identity_center_client.create_permission_set.return_value = {
        "PermissionSet": {"PermissionSetArn": "arn:aws:sso:::permissionSet/test"},
    }

<<<<<<< HEAD
    access_rules = [
        {
            "account_id": "111111111111",
            "resource_id": "TestPermissionSet",
            "resource_type": "permission_set",
            "resource_name": "TestPermissionSet",
            "account_name": "test_account",
        }
    ]

    with patch(
        "iambic.plugins.v0_1_0.aws.identity_center.permission_set.models.boto_crud_call",
        return_value=permission_set_content,
    ), patch(
        "iambic.plugins.v0_1_0.aws.identity_center.permission_set.models.get_permission_set_users_and_groups_as_access_rules",
        return_value=access_rules,
    ):
=======
    access_rules = [{
        "account_id": "111111111111",
        "resource_id": "TestPermissionSet",
        "resource_type": "permission_set",
        "resource_name": "TestPermissionSet",
        "account_name": "test_account",
    }]

    with patch('iambic.plugins.v0_1_0.aws.identity_center.permission_set.models.boto_crud_call', return_value=permission_set_content), \
         patch('iambic.plugins.v0_1_0.aws.identity_center.permission_set.models.get_permission_set_users_and_groups_as_access_rules', return_value=access_rules):
>>>>>>> 5af51ac4
        # Execute the _apply_to_account function
        account_change_details = await template._apply_to_account(aws_account)

    # Verify the result
    assert isinstance(account_change_details, AccountChangeDetails)
    assert account_change_details.org_id == "o-1234567890"
    assert account_change_details.resource_id == "TestPermissionSet"
    assert len(account_change_details.proposed_changes) == 1
    assert account_change_details.proposed_changes[0].change_type.value == "Update"


@pytest.mark.asyncio
@pytest.mark.usefixtures("setup_ctx")
@mock_ssoadmin
async def test_apply():
<<<<<<< HEAD
    class TestAwsIdentityCenterPermissionSetTemplate(
        AwsIdentityCenterPermissionSetTemplate
    ):
=======
    class TestAwsIdentityCenterPermissionSetTemplate(AwsIdentityCenterPermissionSetTemplate):
>>>>>>> 5af51ac4
        def evaluate_on_provider(self, *args, **kwargs):
            return MagicMock(return_value=True)

        def _apply_resource_dict(self, *args, **kwargs):
            return MagicMock(return_value={})

<<<<<<< HEAD
        async def _apply_to_account(
            self, aws_account: AWSAccount
        ) -> AccountChangeDetails:
=======
        async def _apply_to_account(self, aws_account: AWSAccount) -> AccountChangeDetails:
>>>>>>> 5af51ac4
            return AccountChangeDetails(
                account="AWS_ACCOUNT",
                resource_id="TestPermissionSet",
                exceptions_seen=[],
            )

    # Create a TestAwsIdentityCenterPermissionSetTemplate instance
    def create_test_data():
        properties = PermissionSetProperties(name="TestPermissionSet")
        access_rules = [
            PermissionSetAccess(
                included_accounts=["111111111111"],
                users=["user1"],
                groups=["group1"],
            ),
            PermissionSetAccess(
                included_accounts=["222222222222"],
                users=["*"],
                groups=["*"],
            ),
        ]

        return properties, access_rules

    properties, access_rules = create_test_data()
    template = TestAwsIdentityCenterPermissionSetTemplate(
<<<<<<< HEAD
        owner="TestOwner",
        properties=properties,
        access_rules=access_rules,
        identifier="TestIdentifier",
        file_path="TestFilePath",
=======
        owner="TestOwner", properties=properties, access_rules=access_rules,
        identifier="TestIdentifier", file_path="TestFilePath",
>>>>>>> 5af51ac4
    )

    # Create a AWSConfig instance with TestAWSAccount
    aws_account = AWSAccount(
        account_id="111111111111",
        org_id="o-1234567890",
        account_name="test_account",
        identity_center_details=IdentityCenterDetails(
            user_map={
                "u-1234567890abcdef0": {"UserName": "user1"},
            },
            group_map={
                "g-1234567890abcdef0": {"DisplayName": "group1"},
            },
            org_account_map={
                "111111111111": "test_account",
            },
<<<<<<< HEAD
        ),
=======
        )
>>>>>>> 5af51ac4
    )
    config = AWSConfig(accounts=[aws_account])

    # Mock the evaluate_on_provider and _apply_to_account functions
    account_change_details = AccountChangeDetails(
        org_id="o-1234567890",
        resource_id="TestPermissionSet",
        resource_type="AwsIdentityCenterPermissionSetTemplate",
        proposed_changes=[],
        account="test_account",
    )

    # Execute the apply function
    result = await template.apply(config)

    # Verify the result
    assert isinstance(result, TemplateChangeDetails)
    assert len(result.exceptions_seen) == 0


@pytest.mark.asyncio
@pytest.mark.usefixtures("setup_ctx")
@mock_ssoadmin
async def test_apply_with_exception():
<<<<<<< HEAD
    class TestAwsIdentityCenterPermissionSetTemplate(
        AwsIdentityCenterPermissionSetTemplate
    ):
=======
    class TestAwsIdentityCenterPermissionSetTemplate(AwsIdentityCenterPermissionSetTemplate):
>>>>>>> 5af51ac4
        def evaluate_on_provider(self, *args, **kwargs):
            return MagicMock(return_value=True)

        def _apply_resource_dict(self, *args, **kwargs):
            return MagicMock(return_value={})

<<<<<<< HEAD
        async def _apply_to_account(
            self, aws_account: AWSAccount
        ) -> AccountChangeDetails:
            return AccountChangeDetails(
                account="AWS_ACCOUNT",
                resource_id="TestPermissionSet",
                exceptions_seen=[
                    ProposedChange(
                        change_type=ProposedChangeType.CREATE,
                        account="AWS_ACCOUNT",
                        exceptions_seen=[],
                    )
                ],
=======
        async def _apply_to_account(self, aws_account: AWSAccount) -> AccountChangeDetails:
            return AccountChangeDetails(
                account="AWS_ACCOUNT",
                resource_id="TestPermissionSet",
                exceptions_seen=[ProposedChange(
                    change_type=ProposedChangeType.CREATE,
                    account="AWS_ACCOUNT",
                    exceptions_seen=[],
                )],
>>>>>>> 5af51ac4
            )

    # Create a TestAwsIdentityCenterPermissionSetTemplate instance
    def create_test_data():
        properties = PermissionSetProperties(name="TestPermissionSet")
        access_rules = [
            PermissionSetAccess(
                included_accounts=["111111111111"],
                users=["user1"],
                groups=["group1"],
            ),
            PermissionSetAccess(
                included_accounts=["222222222222"],
                users=["*"],
                groups=["*"],
            ),
        ]

        return properties, access_rules

    properties, access_rules = create_test_data()
    template = TestAwsIdentityCenterPermissionSetTemplate(
<<<<<<< HEAD
        owner="TestOwner",
        properties=properties,
        access_rules=access_rules,
        identifier="TestIdentifier",
        file_path="TestFilePath",
=======
        owner="TestOwner", properties=properties, access_rules=access_rules,
        identifier="TestIdentifier", file_path="TestFilePath",
>>>>>>> 5af51ac4
    )

    # Create a AWSConfig instance with TestAWSAccount
    aws_account = AWSAccount(
        account_id="111111111111",
        org_id="o-1234567890",
        account_name="test_account",
        identity_center_details=IdentityCenterDetails(
            user_map={
                "u-1234567890abcdef0": {"UserName": "user1"},
            },
            group_map={
                "g-1234567890abcdef0": {"DisplayName": "group1"},
            },
            org_account_map={
                "111111111111": "test_account",
            },
<<<<<<< HEAD
        ),
=======
        )
>>>>>>> 5af51ac4
    )
    config = AWSConfig(accounts=[aws_account])

    # Execute the apply function
    result = await template.apply(config)

    # Verify the result
    assert isinstance(result, TemplateChangeDetails)
    assert len(result.exceptions_seen) == 1<|MERGE_RESOLUTION|>--- conflicted
+++ resolved
@@ -2,42 +2,16 @@
 
 import sys
 import traceback
-from test.plugins.v0_1_0.aws.iam.policy.test_utils import (
-    EXAMPLE_TAG_KEY,
-    EXAMPLE_TAG_VALUE,
-)
-from test.plugins.v0_1_0.aws.identity_center.permission_set.test_template_generation import (
-    permission_set_content,
-)
-from test.plugins.v0_1_0.aws.identity_center.permission_set.test_utils import (
-    EXAMPLE_IDENTITY_CENTER_INSTANCE_ARN,
-    EXAMPLE_PERMISSION_SET_NAME,
-)
 from typing import Optional
 from mock import AsyncMock, MagicMock, patch
 
 import boto3
-<<<<<<< HEAD
-=======
 from moto import mock_ssoadmin
->>>>>>> 5af51ac4
 import pytest
-from mock import AsyncMock, MagicMock, patch
-from moto import mock_ssoadmin
 from pydantic import ValidationError
 
 from iambic.core.context import ctx
-<<<<<<< HEAD
-from iambic.core.models import (
-    AccountChangeDetails,
-    ProposedChange,
-    ProposedChangeType,
-    ProviderChild,
-    TemplateChangeDetails,
-)
-=======
 from iambic.core.models import AccountChangeDetails, ProposedChange, ProposedChangeType, ProviderChild, TemplateChangeDetails
->>>>>>> 5af51ac4
 from iambic.core.template_generation import merge_access_model_list
 from iambic.plugins.v0_1_0.aws.iambic_plugin import AWSConfig
 from iambic.plugins.v0_1_0.aws.identity_center.permission_set.models import (
@@ -45,19 +19,11 @@
     PermissionSetAccess,
     PermissionSetProperties,
 )
-<<<<<<< HEAD
-from iambic.plugins.v0_1_0.aws.models import (
-    AWSAccount,
-    Description,
-    IdentityCenterDetails,
-)
-=======
 from iambic.plugins.v0_1_0.aws.models import AWSAccount, Description, IdentityCenterDetails
 from test.plugins.v0_1_0.aws.identity_center.permission_set.test_utils import EXAMPLE_IDENTITY_CENTER_INSTANCE_ARN, EXAMPLE_PERMISSION_SET_NAME
 
 from test.plugins.v0_1_0.aws.iam.policy.test_utils import EXAMPLE_TAG_KEY, EXAMPLE_TAG_VALUE
 from test.plugins.v0_1_0.aws.identity_center.permission_set.test_template_generation import permission_set_content
->>>>>>> 5af51ac4
 
 
 @pytest.fixture
@@ -246,22 +212,10 @@
     # Set up test data
     properties, access_rules = create_test_data()
     template = AwsIdentityCenterPermissionSetTemplate(
-<<<<<<< HEAD
-        owner="TestOwner",
-        properties=properties,
-        access_rules=access_rules,
-        identifier="TestIdentifier",
-        file_path="TestFilePath",
-    )
-    aws_account = AWSAccount(
-        account_id="111111111111", org_id="o-1234567890", account_name="test_account"
-    )
-=======
         owner="TestOwner", properties=properties, access_rules=access_rules,
         identifier="TestIdentifier", file_path="TestFilePath",
     )
     aws_account = AWSAccount(account_id="111111111111", org_id="o-1234567890", account_name="test_account")
->>>>>>> 5af51ac4
     account_id = "111111111111"
     account_name = "test_account"
     reverse_user_map = {"user1": "u-1234567890abcdef0"}
@@ -301,16 +255,8 @@
     # Set up test data
     properties, access_rules = create_test_data()
     template = AwsIdentityCenterPermissionSetTemplate(
-<<<<<<< HEAD
-        owner="TestOwner",
-        properties=properties,
-        access_rules=access_rules,
-        identifier="TestIdentifier",
-        file_path="TestFilePath",
-=======
         owner="TestOwner", properties=properties, access_rules=access_rules,
         identifier="TestIdentifier", file_path="TestFilePath",
->>>>>>> 5af51ac4
     )
     aws_account = AWSAccount(
         account_id="111111111111",
@@ -326,11 +272,7 @@
             org_account_map={
                 "111111111111": "test_account",
             },
-<<<<<<< HEAD
-        ),
-=======
-        )
->>>>>>> 5af51ac4
+        )
     )
 
     # Test the _verbose_access_rules function
@@ -369,13 +311,7 @@
 
 @pytest.mark.asyncio
 async def test_apply_to_account(mocker, permission_set_content):
-<<<<<<< HEAD
-    class TestAwsIdentityCenterPermissionSetTemplate(
-        AwsIdentityCenterPermissionSetTemplate
-    ):
-=======
     class TestAwsIdentityCenterPermissionSetTemplate(AwsIdentityCenterPermissionSetTemplate):
->>>>>>> 5af51ac4
         def apply_resource_dict(self, aws_account: AWSAccount):
             return {
                 "Name": "TestPermissionSet",
@@ -405,23 +341,10 @@
 
         return properties, access_rules
 
-<<<<<<< HEAD
-    (
-        properties,
-        access_rules,
-    ) = create_test_data()  # Reuse the helper function from the previous test
-    template = TestAwsIdentityCenterPermissionSetTemplate(
-        owner="TestOwner",
-        properties=properties,
-        access_rules=access_rules,
-        identifier="TestIdentifier",
-        file_path="TestFilePath",
-=======
     properties, access_rules = create_test_data()  # Reuse the helper function from the previous test
     template = TestAwsIdentityCenterPermissionSetTemplate(
         owner="TestOwner", properties=properties, access_rules=access_rules,
         identifier="TestIdentifier", file_path="TestFilePath",
->>>>>>> 5af51ac4
     )
     aws_account = TestAWSAccount(
         account_id="111111111111",
@@ -437,13 +360,8 @@
             org_account_map={
                 "111111111111": "test_account",
             },
-<<<<<<< HEAD
-            permission_set_map={},
-        ),
-=======
             permission_set_map={}
         )
->>>>>>> 5af51ac4
     )
 
     identity_center_client = await aws_account.get_boto3_client("sso-admin")
@@ -451,15 +369,8 @@
         "PermissionSet": {"PermissionSetArn": "arn:aws:sso:::permissionSet/test"},
     }
 
-<<<<<<< HEAD
-    with patch(
-        "iambic.plugins.v0_1_0.aws.identity_center.permission_set.models.boto_crud_call",
-        return_value=permission_set_content,
-    ):
-=======
 
     with patch('iambic.plugins.v0_1_0.aws.identity_center.permission_set.models.boto_crud_call', return_value=permission_set_content):
->>>>>>> 5af51ac4
         # Execute the _apply_to_account function
         account_change_details = await template._apply_to_account(aws_account)
 
@@ -472,17 +383,8 @@
 
 
 @pytest.mark.asyncio
-<<<<<<< HEAD
-async def test_apply_to_account_with_current_permission_set(
-    mocker, permission_set_content
-):
-    class TestAwsIdentityCenterPermissionSetTemplate(
-        AwsIdentityCenterPermissionSetTemplate
-    ):
-=======
 async def test_apply_to_account_with_current_permission_set(mocker, permission_set_content):
     class TestAwsIdentityCenterPermissionSetTemplate(AwsIdentityCenterPermissionSetTemplate):
->>>>>>> 5af51ac4
         def apply_resource_dict(self, aws_account: AWSAccount):
             return {
                 "Name": "TestPermissionSet",
@@ -493,11 +395,7 @@
         async def get_boto3_client(self, *args, **kwargs):
             identity_center_client = AsyncMock()
             return identity_center_client
-<<<<<<< HEAD
-
-=======
         
->>>>>>> 5af51ac4
     # Set up test data
     def create_test_data():
         properties = PermissionSetProperties(name="TestPermissionSet")
@@ -516,23 +414,10 @@
 
         return properties, access_rules
 
-<<<<<<< HEAD
-    (
-        properties,
-        access_rules,
-    ) = create_test_data()  # Reuse the helper function from the previous test
-    template = TestAwsIdentityCenterPermissionSetTemplate(
-        owner="TestOwner",
-        properties=properties,
-        access_rules=access_rules,
-        identifier="TestIdentifier",
-        file_path="TestFilePath",
-=======
     properties, access_rules = create_test_data()  # Reuse the helper function from the previous test
     template = TestAwsIdentityCenterPermissionSetTemplate(
         owner="TestOwner", properties=properties, access_rules=access_rules,
         identifier="TestIdentifier", file_path="TestFilePath",
->>>>>>> 5af51ac4
     )
     aws_account = TestAWSAccount(
         account_id="111111111111",
@@ -564,13 +449,8 @@
                         }
                     ],
                 }
-<<<<<<< HEAD
-            },
-        ),
-=======
             }
         )
->>>>>>> 5af51ac4
     )
 
     identity_center_client = await aws_account.get_boto3_client("sso-admin")
@@ -578,25 +458,6 @@
         "PermissionSet": {"PermissionSetArn": "arn:aws:sso:::permissionSet/test"},
     }
 
-<<<<<<< HEAD
-    access_rules = [
-        {
-            "account_id": "111111111111",
-            "resource_id": "TestPermissionSet",
-            "resource_type": "permission_set",
-            "resource_name": "TestPermissionSet",
-            "account_name": "test_account",
-        }
-    ]
-
-    with patch(
-        "iambic.plugins.v0_1_0.aws.identity_center.permission_set.models.boto_crud_call",
-        return_value=permission_set_content,
-    ), patch(
-        "iambic.plugins.v0_1_0.aws.identity_center.permission_set.models.get_permission_set_users_and_groups_as_access_rules",
-        return_value=access_rules,
-    ):
-=======
     access_rules = [{
         "account_id": "111111111111",
         "resource_id": "TestPermissionSet",
@@ -607,7 +468,6 @@
 
     with patch('iambic.plugins.v0_1_0.aws.identity_center.permission_set.models.boto_crud_call', return_value=permission_set_content), \
          patch('iambic.plugins.v0_1_0.aws.identity_center.permission_set.models.get_permission_set_users_and_groups_as_access_rules', return_value=access_rules):
->>>>>>> 5af51ac4
         # Execute the _apply_to_account function
         account_change_details = await template._apply_to_account(aws_account)
 
@@ -623,26 +483,14 @@
 @pytest.mark.usefixtures("setup_ctx")
 @mock_ssoadmin
 async def test_apply():
-<<<<<<< HEAD
-    class TestAwsIdentityCenterPermissionSetTemplate(
-        AwsIdentityCenterPermissionSetTemplate
-    ):
-=======
     class TestAwsIdentityCenterPermissionSetTemplate(AwsIdentityCenterPermissionSetTemplate):
->>>>>>> 5af51ac4
         def evaluate_on_provider(self, *args, **kwargs):
             return MagicMock(return_value=True)
 
         def _apply_resource_dict(self, *args, **kwargs):
             return MagicMock(return_value={})
 
-<<<<<<< HEAD
-        async def _apply_to_account(
-            self, aws_account: AWSAccount
-        ) -> AccountChangeDetails:
-=======
         async def _apply_to_account(self, aws_account: AWSAccount) -> AccountChangeDetails:
->>>>>>> 5af51ac4
             return AccountChangeDetails(
                 account="AWS_ACCOUNT",
                 resource_id="TestPermissionSet",
@@ -669,16 +517,8 @@
 
     properties, access_rules = create_test_data()
     template = TestAwsIdentityCenterPermissionSetTemplate(
-<<<<<<< HEAD
-        owner="TestOwner",
-        properties=properties,
-        access_rules=access_rules,
-        identifier="TestIdentifier",
-        file_path="TestFilePath",
-=======
         owner="TestOwner", properties=properties, access_rules=access_rules,
         identifier="TestIdentifier", file_path="TestFilePath",
->>>>>>> 5af51ac4
     )
 
     # Create a AWSConfig instance with TestAWSAccount
@@ -696,11 +536,7 @@
             org_account_map={
                 "111111111111": "test_account",
             },
-<<<<<<< HEAD
-        ),
-=======
-        )
->>>>>>> 5af51ac4
+        )
     )
     config = AWSConfig(accounts=[aws_account])
 
@@ -725,34 +561,13 @@
 @pytest.mark.usefixtures("setup_ctx")
 @mock_ssoadmin
 async def test_apply_with_exception():
-<<<<<<< HEAD
-    class TestAwsIdentityCenterPermissionSetTemplate(
-        AwsIdentityCenterPermissionSetTemplate
-    ):
-=======
     class TestAwsIdentityCenterPermissionSetTemplate(AwsIdentityCenterPermissionSetTemplate):
->>>>>>> 5af51ac4
         def evaluate_on_provider(self, *args, **kwargs):
             return MagicMock(return_value=True)
 
         def _apply_resource_dict(self, *args, **kwargs):
             return MagicMock(return_value={})
 
-<<<<<<< HEAD
-        async def _apply_to_account(
-            self, aws_account: AWSAccount
-        ) -> AccountChangeDetails:
-            return AccountChangeDetails(
-                account="AWS_ACCOUNT",
-                resource_id="TestPermissionSet",
-                exceptions_seen=[
-                    ProposedChange(
-                        change_type=ProposedChangeType.CREATE,
-                        account="AWS_ACCOUNT",
-                        exceptions_seen=[],
-                    )
-                ],
-=======
         async def _apply_to_account(self, aws_account: AWSAccount) -> AccountChangeDetails:
             return AccountChangeDetails(
                 account="AWS_ACCOUNT",
@@ -762,7 +577,6 @@
                     account="AWS_ACCOUNT",
                     exceptions_seen=[],
                 )],
->>>>>>> 5af51ac4
             )
 
     # Create a TestAwsIdentityCenterPermissionSetTemplate instance
@@ -785,16 +599,8 @@
 
     properties, access_rules = create_test_data()
     template = TestAwsIdentityCenterPermissionSetTemplate(
-<<<<<<< HEAD
-        owner="TestOwner",
-        properties=properties,
-        access_rules=access_rules,
-        identifier="TestIdentifier",
-        file_path="TestFilePath",
-=======
         owner="TestOwner", properties=properties, access_rules=access_rules,
         identifier="TestIdentifier", file_path="TestFilePath",
->>>>>>> 5af51ac4
     )
 
     # Create a AWSConfig instance with TestAWSAccount
@@ -812,11 +618,7 @@
             org_account_map={
                 "111111111111": "test_account",
             },
-<<<<<<< HEAD
-        ),
-=======
-        )
->>>>>>> 5af51ac4
+        )
     )
     config = AWSConfig(accounts=[aws_account])
 
