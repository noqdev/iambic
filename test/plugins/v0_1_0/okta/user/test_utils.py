from __future__ import annotations

from test.plugins.v0_1_0.okta.test_utils import (  # noqa: F401 # intentional for mocks
    mock_okta_organization,
)

import pytest

import iambic.plugins.v0_1_0.okta.models
import okta.models
from iambic.core.models import ProposedChangeType
from iambic.plugins.v0_1_0.okta.iambic_plugin import OktaOrganization
from iambic.plugins.v0_1_0.okta.user.models import (
    OktaUserTemplate,
    OktaUserTemplateProperties,
)
from iambic.plugins.v0_1_0.okta.user.utils import (
    change_user_status,
    create_user,
    get_user,
    maybe_deprovision_user,
    update_user_profile,
)


@pytest.mark.asyncio
async def test_get_user_by_username(
    mock_okta_organization: OktaOrganization,  # noqa: F811 # intentional for mocks
):
    # Have to create user before getting it
    username = "example_username"
    idp_name = "example.org"
    user_properties = OktaUserTemplateProperties(
        username=username, idp_name=idp_name, profile={"login": username}
    )
    template = OktaUserTemplate(file_path="example", properties=user_properties)
    okta_user = await create_user(
        template,
        mock_okta_organization,
    )

    # Test the get_user method
    okta_user = await get_user(username, None, mock_okta_organization)
    assert okta_user.username == username


@pytest.mark.asyncio
async def test_get_user_by_user_id(
    mock_okta_organization: OktaOrganization,  # noqa: F811 # intentional for mocks
):
    # Have to create user before getting it
    username = "example_username"
    idp_name = "example.org"
    user_properties = OktaUserTemplateProperties(
        username=username, idp_name=idp_name, profile={"login": username}
    )
    template = OktaUserTemplate(file_path="example", properties=user_properties)
<<<<<<< HEAD
    okta_user = await create_user(
        template,
        mock_okta_organization,
    )
=======
    context = ExecutionContext()
    context.eval_only = False
    init_okta_user = await create_user(template, mock_okta_organization, context)
>>>>>>> 7e7e3d76

    # Test the get_user method
    okta_user = await get_user(username, init_okta_user.user_id, mock_okta_organization)
    assert init_okta_user.user_id == okta_user.user_id


@pytest.mark.asyncio
async def test_create_user(
    mock_okta_organization: OktaOrganization,  # noqa: F811 # intentional for mocks
):
    username = "example_username"
    idp_name = "example.org"
    user_properties = OktaUserTemplateProperties(
        username=username, idp_name=idp_name, profile={"login": username}
    )
    template = OktaUserTemplate(file_path="example", properties=user_properties)
    okta_user = await create_user(
        template,
        mock_okta_organization,
    )
    assert okta_user.username == username


@pytest.mark.asyncio
async def test_change_user_status(
    mock_okta_organization: OktaOrganization,  # noqa: F811 # intentional for mocks
):
    # Have to create user before getting it
    username = "example_username"
    idp_name = "example.org"
    user_properties = OktaUserTemplateProperties(
        username=username, idp_name=idp_name, profile={"login": username}
    )
    template = OktaUserTemplate(file_path="example", properties=user_properties)
    okta_user = await create_user(
        template,
        mock_okta_organization,
    )

    input_user = iambic.plugins.v0_1_0.okta.models.User(
        idp_name=idp_name,
        username=username,
        user_id=okta_user.user_id,
        status="suspended",
        profile={},
    )
    proposed_changes = await change_user_status(
        input_user,
        okta.models.UserStatus.ACTIVE,
        mock_okta_organization,
    )
    assert proposed_changes[0].change_type == ProposedChangeType.UPDATE
    assert proposed_changes[0].resource_type == input_user.resource_type
    assert proposed_changes[0].resource_id == input_user.user_id
    assert proposed_changes[0].attribute == "status"
    assert proposed_changes[0].new_value == okta.models.UserStatus.ACTIVE
    assert input_user.status == okta.models.UserStatus.ACTIVE


@pytest.mark.asyncio
async def test_update_user_profile(
    mock_okta_organization: OktaOrganization,  # noqa: F811 # intentional for mocks
):
    # Have to create user before getting it
    username = "example_username"
    idp_name = "example.org"
    user_properties = OktaUserTemplateProperties(
        username=username, idp_name=idp_name, profile={"login": username}
    )
    template = OktaUserTemplate(file_path="example", properties=user_properties)
    okta_user = await create_user(
        template,
        mock_okta_organization,
    )

    proposed_user = OktaUserTemplateProperties(
        username=username, idp_name=idp_name, profile={}
    )
    input_user = iambic.plugins.v0_1_0.okta.models.User(
        idp_name=idp_name,
        username=username,
        user_id=okta_user.user_id,
        status="suspended",
        profile={},
    )
    input_profile = {"nickname": "example"}
    proposed_changes = await update_user_profile(
        proposed_user,
        input_user,
        input_profile,
        mock_okta_organization,
        {},
    )
    assert proposed_changes[0].change_type == ProposedChangeType.UPDATE
    assert proposed_changes[0].resource_type == input_user.resource_type
    assert proposed_changes[0].resource_id == input_user.user_id
    assert proposed_changes[0].attribute == "profile"
    assert proposed_changes[0].change_summary == {
        "current_profile": input_user.profile,
        "new_profile": input_profile,
    }


@pytest.mark.asyncio
async def test_maybe_deprovision_user(
    mock_okta_organization: OktaOrganization,  # noqa: F811 # intentional for mocks
):
    # Have to create user before getting it
    username = "example_username"
    idp_name = "example.org"
    user_properties = OktaUserTemplateProperties(
        username=username, idp_name=idp_name, profile={"login": username}
    )
    template = OktaUserTemplate(file_path="example", properties=user_properties)
    okta_user = await create_user(
        template,
        mock_okta_organization,
    )

    input_user = iambic.plugins.v0_1_0.okta.models.User(
        idp_name=idp_name,
        username=username,
        user_id=okta_user.user_id,
        status="suspended",
        profile={},
    )
    proposed_changes = await maybe_deprovision_user(
        True,
        input_user,
        mock_okta_organization,
        {},
    )
    assert proposed_changes[0].change_type == ProposedChangeType.DELETE
    assert proposed_changes[0].resource_type == input_user.resource_type
    assert proposed_changes[0].resource_id == input_user.user_id
    assert proposed_changes[0].attribute == "user"
    assert proposed_changes[0].change_summary == {
        "user": input_user.username,
    }<|MERGE_RESOLUTION|>--- conflicted
+++ resolved
@@ -4,10 +4,10 @@
     mock_okta_organization,
 )
 
+import okta.models
 import pytest
 
 import iambic.plugins.v0_1_0.okta.models
-import okta.models
 from iambic.core.models import ProposedChangeType
 from iambic.plugins.v0_1_0.okta.iambic_plugin import OktaOrganization
 from iambic.plugins.v0_1_0.okta.user.models import (
@@ -55,16 +55,7 @@
         username=username, idp_name=idp_name, profile={"login": username}
     )
     template = OktaUserTemplate(file_path="example", properties=user_properties)
-<<<<<<< HEAD
-    okta_user = await create_user(
-        template,
-        mock_okta_organization,
-    )
-=======
-    context = ExecutionContext()
-    context.eval_only = False
-    init_okta_user = await create_user(template, mock_okta_organization, context)
->>>>>>> 7e7e3d76
+    init_okta_user = await create_user(template, mock_okta_organization)
 
     # Test the get_user method
     okta_user = await get_user(username, init_okta_user.user_id, mock_okta_organization)
