--- conflicted
+++ resolved
@@ -1,4 +1,3 @@
-<<<<<<< HEAD
 ARG FUNCTION_DIR="/app"
 ARG AWS_LINUX_VERSION="2022"
 ARG PYTHON_VERSION="3.11.1"
@@ -43,7 +42,7 @@
 
 WORKDIR ${FUNCTION_DIR}
 
-RUN pip install poetry \
+RUN pip install poetry setuptools pip --upgrade \
  && poetry install \
  && poetry build
 
@@ -86,16 +85,6 @@
 RUN yarn \
  && yarn install --frozen-lockfile
 
-=======
-FROM public.ecr.aws/o4z3c2v2/iambic_container_base:1.0 as runtime-layer
-
-# ######## REFERENCE YOUR OWN HANDLER HERE ########################
-# CMD [ "main.app" ]```
-######## ############################### ########################
-# Install Requirements
-# Install the function's dependencies
-RUN pip3 install poetry awslambdaric argh watchdog setuptools pip --upgrade
->>>>>>> b9d1b09d
 WORKDIR ${FUNCTION_DIR}
 
 ENV PYTHONPATH=${PYTHONPATH}:${FUNCTION_DIR}/.local/lib/python3.11/site-packages
