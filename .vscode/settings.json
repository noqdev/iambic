--- conflicted
+++ resolved
@@ -1,11 +1,7 @@
 {
     "python.testing.pytestArgs": [
-<<<<<<< HEAD
         ".",
         "-s"
-=======
-        "."
->>>>>>> 78c6d6d6
     ],
     "python.testing.unittestEnabled": false,
     "python.testing.pytestEnabled": true,
