---
title: AWS Organization Template Examples
---

The configuration below describes a sample organization within AWS.

- org_id: specifies the organization id as provided by AWS.
- hub_role_arn: specifies the hub role with access to the account under which the organization is defined.
- org_name: a human-friendly name for the organization. In the example below the name is staging to reflect that the account under which the organization entity was created is the `staging` account.
- org_account_id: the identifier for the account under which the organization was created.
- identity_center_account: formerly AWS SSO, provide the account and region where your identity center account is located.
- account_rules: sets a filter for IAMbic access to accounts, using wildcards and specific modifiers to enable or disable account inclusion.  See (Account Management)[../core_concepts/account_management.mdx] for more information on managing accounts.
<<<<<<< HEAD
- default_rule: indicates the default engagement of IAMbic, it's required to specify the iambic_managed attribute; the IAMbic managed attribute can have these string values assigned:
=======
- default_rule: indicates the default engagement of IAMbic; it's required to specify the iambic_managed attribute. The IAMbic managed attribute can have these string values assigned:
>>>>>>> c126a43d
  - read_and_write: allow IAMbic

```yaml
  - org_id: 'o-yfdp0r70sq'
    hub_role_arn: 'arn:aws:iam::392149037201:role/IambicHubRole'
    org_name: 'staging'
    org_account_id: '392149037201'
    identity_center_account:
      account_id: '392149037201'
      region: 'us-east-1'
    account_rules:
      - included_accounts:
        - '*'
        enabled: true
      - included_accounts:
        - '969947703986'
        enabled: false
    default_rule:
      iambic_managed: true
```<|MERGE_RESOLUTION|>--- conflicted
+++ resolved
@@ -10,11 +10,7 @@
 - org_account_id: the identifier for the account under which the organization was created.
 - identity_center_account: formerly AWS SSO, provide the account and region where your identity center account is located.
 - account_rules: sets a filter for IAMbic access to accounts, using wildcards and specific modifiers to enable or disable account inclusion.  See (Account Management)[../core_concepts/account_management.mdx] for more information on managing accounts.
-<<<<<<< HEAD
-- default_rule: indicates the default engagement of IAMbic, it's required to specify the iambic_managed attribute; the IAMbic managed attribute can have these string values assigned:
-=======
 - default_rule: indicates the default engagement of IAMbic; it's required to specify the iambic_managed attribute. The IAMbic managed attribute can have these string values assigned:
->>>>>>> c126a43d
   - read_and_write: allow IAMbic
 
 ```yaml
