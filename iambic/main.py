--- conflicted
+++ resolved
@@ -7,12 +7,8 @@
 import click
 
 from iambic.config.models import Config
-<<<<<<< HEAD
-from iambic.config.utils import multi_config_loader
+from iambic.config.utils import multi_config_loader, resolve_config_template_path
 from iambic.config.wizard import ConfigurationWizard
-=======
-from iambic.config.utils import multi_config_loader, resolve_config_template_path
->>>>>>> c60dda85
 from iambic.core.context import ctx
 from iambic.core.git import clone_git_repos
 from iambic.core.logger import log
@@ -130,24 +126,24 @@
     help="The config.yaml file path to apply. Example: ./prod/config.yaml",
 )
 @click.option(
-    "--repo_base_path",
-    "-d",
-    "repo_base_path",
+    "--repo_dir",
+    "-d",
+    "repo_dir",
     required=True,
     type=click.Path(exists=True),
     default=str(pathlib.Path.cwd()),
     help="The repo base directory that should contain the templates. Example: ~/iambic/templates",
 )
-def clone_repos(config_path: str, repo_base_path: str):
-    run_clone_repos(config_path, repo_base_path=repo_base_path)
-
-
-def run_clone_repos(config_path: str, repo_base_path: str = str(pathlib.Path.cwd())):
+def clone_repos(config_path: str, repo_dir: str):
+    run_clone_repos(config_path, repo_dir=repo_dir)
+
+
+def run_clone_repos(config_path: str, repo_dir: str = str(pathlib.Path.cwd())):
     if not config_path:
-        config_path = asyncio.run(resolve_config_template_path(repo_base_path))
+        config_path = asyncio.run(resolve_config_template_path(repo_dir))
     config = Config.load(config_path)
     asyncio.run(config.setup_aws_accounts())
-    asyncio.run(clone_git_repos(config, repo_base_path))
+    asyncio.run(clone_git_repos(config, repo_dir))
 
 
 @cli.command()
@@ -281,15 +277,6 @@
     help="The config.yaml file path to apply. Example: ./prod/config.yaml",
 )
 @click.option(
-    "--template",
-    "-t",
-    "templates",
-    required=False,
-    multiple=True,
-    type=click.Path(exists=True),
-    help="The template file path(s) to apply. Example: ./aws/roles/engineering.yaml",
-)
-@click.option(
     "--plan-output",
     "-o",
     "plan_output",
@@ -305,13 +292,12 @@
     default=str(pathlib.Path.cwd()),
     help="The repo directory containing the templates. Example: ~/noq-templates",
 )
-def git_plan(config_path: str, templates: list[str], plan_output: str, repo_dir: str):
-    run_git_plan(config_path, templates, plan_output, repo_dir=repo_dir)
+def git_plan(config_path: str, plan_output: str, repo_dir: str):
+    run_git_plan(config_path, plan_output, repo_dir=repo_dir)
 
 
 def run_git_plan(
     config_path: str,
-    templates: list[str],
     output_path: str,
     repo_dir: str = str(pathlib.Path.cwd()),
 ):
