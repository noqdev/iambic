--- conflicted
+++ resolved
@@ -21,11 +21,7 @@
 from iambic.core.logger import log
 from iambic.core.models import ExecutionMessage, TemplateChangeDetails
 from iambic.core.parser import load_templates
-<<<<<<< HEAD
-from iambic.core.utils import exceptions_in_proposed_changes, gather_templates, yaml
-=======
-from iambic.core.utils import gather_templates, init_writable_directory, yaml
->>>>>>> de461b4b
+from iambic.core.utils import exceptions_in_proposed_changes, init_writable_directory, gather_templates, yaml
 from iambic.request_handler.expire_resources import flag_expired_resources
 from iambic.request_handler.git_apply import apply_git_changes
 from iambic.request_handler.git_plan import plan_git_changes
@@ -38,6 +34,7 @@
 def output_proposed_changes(
     template_changes: list[TemplateChangeDetails],
     output_path: str = "proposed_changes.yaml",
+    exit_on_error: bool = True,
 ):
     if template_changes:
         log.info(f"A detailed summary of changes has been saved to {output_path}")
@@ -53,7 +50,8 @@
         log.error(
             "Exceptions encountered. Some operations failed. Please read proposed_changes for details."
         )
-        raise SystemExit(1)
+        if exit_on_error:
+            raise SystemExit(1)
 
 
 @click.group()
@@ -256,20 +254,8 @@
             to_sha=to_sha,
         )
     )
-    output_proposed_changes(template_changes, output_path=output_path)
-<<<<<<< HEAD
-=======
-    exceptions = [
-        change.exceptions_seen for change in template_changes if change.exceptions_seen
-    ]
-    # figure out a way to log the useful information
-    if exceptions:
-        log.error(
-            "exceptions encountered. some operations failed. read proposed_changes for details."
-        )
-        raise SystemExit(1)
+    output_proposed_changes(template_changes, output_path, exit_on_error=False)
     return template_changes
->>>>>>> de461b4b
 
 
 @cli.command()
@@ -321,7 +307,7 @@
     config = asyncio.run(load_config(config_path))
     check_and_update_resource_limit(config)
     template_changes = asyncio.run(plan_git_changes(config_path, repo_dir))
-    output_proposed_changes(template_changes, output_path=output_path)
+    output_proposed_changes(template_changes, output_path, exit_on_error=False)
     return template_changes
 
 
