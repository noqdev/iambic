from __future__ import annotations

import asyncio
from typing import Callable, Optional, Union

import botocore
from pydantic import Field, validator

from iambic.core.context import ctx
from iambic.core.iambic_enum import Command, IambicManaged
from iambic.core.logger import log
from iambic.core.models import (
    AccountChangeDetails,
    BaseModel,
    ExpiryModel,
    ProposedChange,
    ProposedChangeType,
)
from iambic.plugins.v0_1_0.aws.iam.models import Path, PermissionBoundary
from iambic.plugins.v0_1_0.aws.iam.policy.models import ManagedPolicyRef, PolicyDocument
from iambic.plugins.v0_1_0.aws.iam.user.utils import (
    apply_user_groups,
    apply_user_inline_policies,
    apply_user_managed_policies,
    apply_user_permission_boundary,
    apply_user_tags,
    delete_iam_user,
    get_user,
)
from iambic.plugins.v0_1_0.aws.models import AccessModel, AWSAccount, AWSTemplate, Tag
from iambic.plugins.v0_1_0.aws.utils import boto_crud_call, remove_expired_resources

AWS_IAM_USER_TEMPLATE_TYPE = "NOQ::AWS::IAM::User"


class Group(ExpiryModel, AccessModel):
    group_name: str

    @property
    def resource_type(self):
        return "aws:iam:group"

    @property
    def resource_id(self):
        return self.group_name


class UserProperties(BaseModel):
    user_name: str = Field(
        description="Name of the user",
    )
    path: Optional[Union[str, list[Path]]] = "/"
    permissions_boundary: Optional[
        Union[None, PermissionBoundary, list[PermissionBoundary]]
    ] = None
    tags: Optional[list[Tag]] = Field(
        [],
        description="List of tags attached to the user",
    )
    groups: Optional[list[Group]] = Field(
        [],
        description="List of groups the user is a member of",
    )
    managed_policies: Optional[list[ManagedPolicyRef]] = Field(
        [],
        description="Managed policy arns attached to the user",
    )
    inline_policies: Optional[list[PolicyDocument]] = Field(
        [],
        description="List of the user's inline policies",
    )

    @property
    def resource_type(self):
        return "aws:iam:user"

    @property
    def resource_id(self):
        return self.user_name

    @classmethod
    def sort_func(cls, attribute_name: str) -> Callable:
        def _sort_func(obj):
            return f"{getattr(obj, attribute_name)}!{obj.access_model_sort_weight()}"

        return _sort_func

    @validator("tags")
    def sort_tags(cls, v: list[Tag]):
        sorted_v = sorted(v, key=cls.sort_func("key"))
        return sorted_v

    @validator("groups")
    def sort_groups(cls, v: list[Group]):
        sorted_v = sorted(v, key=cls.sort_func("group_name"))
        return sorted_v

    @validator("managed_policies")
    def sort_managed_policy_refs(cls, v: list[ManagedPolicyRef]):
        sorted_v = sorted(v, key=cls.sort_func("policy_arn"))
        return sorted_v

    @validator("inline_policies")
    def sort_inline_policies(cls, v: list[PolicyDocument]):
        sorted_v = sorted(v, key=cls.sort_func("policy_name"))
        return sorted_v

    @validator("path")
    def sort_path(cls, v: list[Path]):
        if not isinstance(v, list):
            return v
        sorted_v = sorted(v, key=lambda d: d.access_model_sort_weight())
        return sorted_v

    @validator("permissions_boundary")
    def sort_permissions_boundary(cls, v: list[PermissionBoundary]):
        if not isinstance(v, list):
            return v
        sorted_v = sorted(v, key=lambda d: d.access_model_sort_weight())
        return sorted_v


class AwsIamUserTemplate(AWSTemplate, AccessModel):
    template_type = AWS_IAM_USER_TEMPLATE_TYPE
    properties: UserProperties = Field(
        description="Properties of the user",
    )

<<<<<<< HEAD
    def _apply_resource_dict(self, aws_account: AWSAccount = None) -> dict:
        response = super(UserTemplate, self)._apply_resource_dict(aws_account)
=======
    def _apply_resource_dict(
        self, aws_account: AWSAccount = None, context: ExecutionContext = None
    ) -> dict:
        response = super(AwsIamUserTemplate, self)._apply_resource_dict(
            aws_account, context
        )
>>>>>>> cc4bea54
        if "Tags" not in response:
            response["Tags"] = []

        if permissions_boundary := response.pop("PermissionsBoundary", []):
            if isinstance(permissions_boundary, list):
                permissions_boundary = permissions_boundary[0]
            response["PermissionsBoundary"] = permissions_boundary

        if isinstance(response.get("Description"), list):
            response["Description"] = response["Description"][0]["Description"]

        return response

    def _is_iambic_import_only(self, aws_account: AWSAccount):
        return (
            aws_account.iambic_managed == IambicManaged.IMPORT_ONLY
            or self.iambic_managed == IambicManaged.IMPORT_ONLY
        )

    async def _apply_to_account(  # noqa: C901
        self, aws_account: AWSAccount
    ) -> AccountChangeDetails:
        boto3_session = await aws_account.get_boto3_session()
        client = boto3_session.client(
            "iam", config=botocore.client.Config(max_pool_connections=50)
        )
        self = await remove_expired_resources(
            self, self.resource_type, self.resource_id
        )
        account_user = self.apply_resource_dict(aws_account)

        user_name = account_user["UserName"]
        account_change_details = AccountChangeDetails(
            account=str(aws_account),
            resource_id=user_name,
            new_value=dict(**account_user),
            proposed_changes=[],
            exceptions_seen=[],
        )
        log_params = dict(
            resource_type=self.resource_type,
            resource_id=user_name,
            account=str(aws_account),
        )
        iambic_import_only = self._is_iambic_import_only(aws_account)
        current_user = await get_user(user_name, client)
        if current_user:
            account_change_details.current_value = {**current_user}  # Create a new dict

            if ctx.command == Command.CONFIG_DISCOVERY:
                # Don't overwrite a resource during config discovery
                account_change_details.new_value = {}
                return account_change_details

        deleted = self.get_attribute_val_for_account(aws_account, "deleted", False)
        if isinstance(deleted, list):
            deleted = deleted[0].deleted

        if deleted:
            if current_user:
                account_change_details.new_value = None
                account_change_details.proposed_changes.append(
                    ProposedChange(
                        change_type=ProposedChangeType.DELETE,
                        resource_id=user_name,
                        resource_type=self.resource_type,
                    )
                )
                log_str = "Active resource found with deleted=false."
                if ctx.execute and not iambic_import_only:
                    log_str = f"{log_str} Deleting resource..."
                log.info(log_str, **log_params)

                if ctx.execute:
                    await delete_iam_user(user_name, client, log_params)

            return account_change_details

        user_exists = bool(current_user)
        inline_policies = account_user.pop("InlinePolicies", [])
        managed_policies = account_user.pop("ManagedPolicies", [])
        groups = account_user.pop("Groups", [])
        existing_inline_policies = current_user.pop("InlinePolicies", [])
        existing_managed_policies = current_user.pop("ManagedPolicies", [])
        existing_groups = current_user.pop("Groups", [])
        tasks = []
        try:
            if user_exists:
                tasks.extend(
                    [
                        apply_user_tags(
                            user_name,
                            client,
                            account_user["Tags"],
                            current_user.get("Tags", []),
                            log_params,
                        ),
                        apply_user_permission_boundary(
                            user_name,
                            client,
                            account_user.get("PermissionsBoundary", {}),
                            current_user.get("PermissionsBoundary", {}),
                            log_params,
                        ),
                    ]
                )

                supported_update_keys = ["Path", "UserName"]
                update_resource_log_params = {**log_params}
                update_user_params = {}
                for k in supported_update_keys:
                    if account_user.get(k) is not None and account_user.get(
                        k
                    ) != current_user.get(k):
                        update_resource_log_params[k] = dict(
                            old_value=current_user.get(k), new_value=account_user.get(k)
                        )
                        update_user_params[f"New{k}"] = account_user.get(k)
                if update_user_params:
                    log_str = "Out of date resource found."
                    if ctx.execute:
                        log.info(
                            f"{log_str} Updating resource...",
                            **update_resource_log_params,
                        )

                        async def update_user():
                            exceptions = []
                            try:
                                await boto_crud_call(
                                    client.update_user,
                                    UserName=user_name,
                                    **{
                                        k: update_user_params.get(k)
                                        for k in update_user_params
                                    },
                                )
                            except Exception as e:
                                exceptions.append(str(e))
                            return [
                                ProposedChange(
                                    change_type=ProposedChangeType.UPDATE,
                                    resource_id=user_name,
                                    resource_type=self.resource_type,
                                    exceptions_seen=exceptions,
                                )
                            ]

                        tasks.append(update_user())
                    else:
                        log.info(log_str, **update_resource_log_params)
                        account_change_details.proposed_changes.append(
                            ProposedChange(
                                change_type=ProposedChangeType.UPDATE,
                                resource_id=user_name,
                                resource_type=self.resource_type,
                            )
                        )
            else:
                account_change_details.proposed_changes.append(
                    ProposedChange(
                        change_type=ProposedChangeType.CREATE,
                        resource_id=user_name,
                        resource_type=self.resource_type,
                    )
                )
                log_str = "New resource found in code."
                if not ctx.execute:
                    log.info(log_str, **log_params)
                    # Exit now because apply functions won't work if resource doesn't exist
                    return account_change_details

                log_str = f"{log_str} Creating resource..."
                log.info(log_str, **log_params)
                if account_user.get("PermissionsBoundary"):
                    account_user["PermissionsBoundary"] = account_user[
                        "PermissionsBoundary"
                    ]["PolicyArn"]

                await boto_crud_call(client.create_user, **account_user)
        except Exception as e:
            log.error("Unable to generate tasks for resource", error=e, **log_params)
            return account_change_details

        tasks.extend(
            [
                apply_user_managed_policies(
                    user_name,
                    client,
                    managed_policies,
                    existing_managed_policies,
                    log_params,
                ),
                apply_user_inline_policies(
                    user_name,
                    client,
                    inline_policies,
                    existing_inline_policies,
                    log_params,
                ),
                apply_user_groups(
                    user_name,
                    client,
                    groups,
                    existing_groups,
                    log_params,
                ),
            ]
        )
        try:
            results: list[list[ProposedChange]] = await asyncio.gather(
                *tasks, return_exceptions=True
            )

            # separate out the success versus failure calls
            exceptions: list[ProposedChange] = []
            changes_made: list[ProposedChange] = []
            for result in results:
                for r in result:
                    if isinstance(r, ProposedChange):
                        if len(r.exceptions_seen) == 0:
                            changes_made.append(r)
                        else:
                            exceptions.append(r)

        except Exception as e:
            log.exception("Unable to apply changes to resource", error=e, **log_params)
            return account_change_details
        if any(changes_made):
            account_change_details.proposed_changes.extend(changes_made)
        if any(exceptions):
            account_change_details.exceptions_seen.extend(exceptions)

        if ctx.execute:
            if self.deleted:
                self.delete()
            self.write()
            log.debug(
                "Successfully finished execution on account for resource",
                changes_made=bool(account_change_details.proposed_changes),
                **log_params,
            )
        else:
            log.debug(
                "Successfully finished scanning for drift on account for resource",
                requires_changes=bool(account_change_details.proposed_changes),
                **log_params,
            )

        return account_change_details<|MERGE_RESOLUTION|>--- conflicted
+++ resolved
@@ -126,17 +126,8 @@
         description="Properties of the user",
     )
 
-<<<<<<< HEAD
     def _apply_resource_dict(self, aws_account: AWSAccount = None) -> dict:
-        response = super(UserTemplate, self)._apply_resource_dict(aws_account)
-=======
-    def _apply_resource_dict(
-        self, aws_account: AWSAccount = None, context: ExecutionContext = None
-    ) -> dict:
-        response = super(AwsIamUserTemplate, self)._apply_resource_dict(
-            aws_account, context
-        )
->>>>>>> cc4bea54
+        response = super(AwsIamUserTemplate, self)._apply_resource_dict(aws_account)
         if "Tags" not in response:
             response["Tags"] = []
 
