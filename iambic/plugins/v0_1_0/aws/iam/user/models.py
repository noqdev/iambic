from __future__ import annotations

import asyncio
from typing import Any, Callable, Optional, Union

from pydantic import Field, validator

from iambic.core.context import ctx
from iambic.core.iambic_enum import Command
from iambic.core.logger import log
from iambic.core.models import (
    AccountChangeDetails,
    BaseModel,
    ExpiryModel,
    ProposedChange,
    ProposedChangeType,
)
from iambic.core.utils import remove_expired_resources
from iambic.plugins.v0_1_0.aws.iam.models import Path, PermissionBoundary
from iambic.plugins.v0_1_0.aws.iam.policy.models import ManagedPolicyRef, PolicyDocument
from iambic.plugins.v0_1_0.aws.iam.user.utils import (
    apply_user_groups,
    apply_user_inline_policies,
    apply_user_managed_policies,
    apply_user_permission_boundary,
    apply_user_tags,
    delete_iam_user,
    get_user,
)
from iambic.plugins.v0_1_0.aws.models import AccessModel, AWSAccount, AWSTemplate, Tag
from iambic.plugins.v0_1_0.aws.utils import boto_crud_call

AWS_IAM_USER_TEMPLATE_TYPE = "NOQ::AWS::IAM::User"


class Group(ExpiryModel, AccessModel):
    group_name: str

    # All excluded fields are populated by the API and not required in the template
    # We are not tracking those, but we do allow them to be imported in order to
    # pass validation.
    arn: Optional[str] = Field("", description="ARN of the group", exclude=True)
    create_date: Optional[str] = Field(
        "", description="Date the group was created", exclude=True
    )
    group_id: Optional[str] = Field("", description="ID of the group", exclude=True)
    path: Optional[str] = Field("", description="Path of the group", exclude=True)
    extra: Any = Field(None, description="Extra attributes to store", exclude=True)

    @property
    def resource_type(self):
        return "aws:iam:group"

    @property
    def resource_id(self):
        return self.group_name


class UserProperties(BaseModel):
    user_name: str = Field(
        description="Name of the user",
    )
    path: Optional[Union[str, list[Path]]] = "/"
    permissions_boundary: Optional[
        Union[None, PermissionBoundary, list[PermissionBoundary]]
    ] = None
    tags: Optional[list[Tag]] = Field(
        [],
        description="List of tags attached to the user",
    )
    groups: Optional[list[Group]] = Field(
        [],
        description="List of groups the user is a member of",
    )
    managed_policies: Optional[list[ManagedPolicyRef]] = Field(
        [],
        description="Managed policy arns attached to the user",
    )
    inline_policies: Optional[list[PolicyDocument]] = Field(
        [],
        description="List of the user's inline policies",
    )

    @property
    def resource_type(self):
        return "aws:iam:user"

    @property
    def resource_id(self):
        return self.user_name

    @classmethod
    def sort_func(cls, attribute_name: str) -> Callable:
        def _sort_func(obj):
            return f"{getattr(obj, attribute_name)}!{obj.access_model_sort_weight()}"

        return _sort_func

    @validator("tags")
    def sort_tags(cls, v: list[Tag]):
        sorted_v = sorted(v, key=cls.sort_func("key"))
        return sorted_v

    @validator("groups")
    def sort_groups(cls, v: list[Group]):
        sorted_v = sorted(v, key=cls.sort_func("group_name"))
        return sorted_v

    @validator("managed_policies")
    def sort_managed_policy_refs(cls, v: list[ManagedPolicyRef]):
        sorted_v = sorted(v, key=cls.sort_func("policy_arn"))
        return sorted_v

    @validator("inline_policies")
    def sort_inline_policies(cls, v: list[PolicyDocument]):
        sorted_v = sorted(v, key=cls.sort_func("policy_name"))
        return sorted_v

    @validator("path")
    def sort_path(cls, v: list[Path]):
        if not isinstance(v, list):
            return v
        sorted_v = sorted(v, key=lambda d: d.access_model_sort_weight())
        return sorted_v

    @validator("permissions_boundary")
    def sort_permissions_boundary(cls, v: list[PermissionBoundary]):
        if not isinstance(v, list):
            return v
        sorted_v = sorted(v, key=lambda d: d.access_model_sort_weight())
        return sorted_v


class AwsIamUserTemplate(AWSTemplate, AccessModel):
    template_type = AWS_IAM_USER_TEMPLATE_TYPE
    properties: UserProperties = Field(
        description="Properties of the user",
    )

    def _apply_resource_dict(self, aws_account: AWSAccount = None) -> dict:
        response = super(AwsIamUserTemplate, self)._apply_resource_dict(aws_account)
        if "Tags" not in response:
            response["Tags"] = []

        if permissions_boundary := response.pop("PermissionsBoundary", []):
            if isinstance(permissions_boundary, list):
                permissions_boundary = permissions_boundary[0]
            response["PermissionsBoundary"] = permissions_boundary

        if isinstance(response.get("Description"), list):
            response["Description"] = response["Description"][0]["Description"]

        return response

    async def _apply_to_account(  # noqa: C901
        self, aws_account: AWSAccount
    ) -> AccountChangeDetails:
        client = await aws_account.get_boto3_client("iam")
        self = await remove_expired_resources(
            self, self.resource_type, self.resource_id
        )
        account_user = self.apply_resource_dict(aws_account)

        user_name = account_user["UserName"]
        account_change_details = AccountChangeDetails(
            account=str(aws_account),
            resource_id=user_name,
            resource_type=self.resource_type,
            new_value=dict(**account_user),
            proposed_changes=[],
            exceptions_seen=[],
        )
        log_params = dict(
            resource_type=self.resource_type,
            resource_id=user_name,
            account=str(aws_account),
        )
<<<<<<< HEAD
        deleted = self.get_attribute_val_for_account(aws_account, "deleted", False)
        current_user = await get_user(
            user_name, client, include_policies=bool(not deleted)
        )

=======
        iambic_import_only = self._is_iambic_import_only(aws_account)
        current_user = await get_user(user_name, client)
>>>>>>> 50576187
        if current_user:
            account_change_details.current_value = {**current_user}  # Create a new dict

            if ctx.command == Command.CONFIG_DISCOVERY:
                # Don't overwrite a resource during config discovery
                account_change_details.new_value = {}
                return account_change_details

        deleted = self.get_attribute_val_for_account(aws_account, "deleted", False)
        if isinstance(deleted, list):
            deleted = deleted[0].deleted

        if deleted:
            if current_user:
                account_change_details.new_value = None
<<<<<<< HEAD
                log_str = "Active resource found with deleted=false."
                if ctx.execute:
                    log_str = f"{log_str} Deleting resource..."
                log.debug(log_str, **log_params)
                proposed_changes = [
=======
                account_change_details.proposed_changes.append(
>>>>>>> 50576187
                    ProposedChange(
                        change_type=ProposedChangeType.DELETE,
                        resource_id=user_name,
                        resource_type=self.resource_type,
                    )
                )
                log_str = "Active resource found with deleted=false."
                if ctx.execute and not iambic_import_only:
                    log_str = f"{log_str} Deleting resource..."
                log.info(log_str, **log_params)

                if ctx.execute:
                    await delete_iam_user(user_name, client, log_params)

            return account_change_details

        user_exists = bool(current_user)
        inline_policies = account_user.pop("InlinePolicies", [])
        managed_policies = account_user.pop("ManagedPolicies", [])
        groups = account_user.pop("Groups", [])
        existing_inline_policies = current_user.pop("InlinePolicies", [])
        existing_managed_policies = current_user.pop("ManagedPolicies", [])
        existing_groups = current_user.pop("Groups", [])
        tasks = []
        try:
            if user_exists:
                tasks.extend(
                    [
                        apply_user_tags(
                            user_name,
                            client,
                            account_user["Tags"],
                            current_user.get("Tags", []),
                            log_params,
                        ),
                        apply_user_permission_boundary(
                            user_name,
                            client,
                            account_user.get("PermissionsBoundary", {}),
                            current_user.get("PermissionsBoundary", {}),
                            log_params,
                        ),
                    ]
                )

                supported_update_keys = ["Path", "UserName"]
                update_resource_log_params = {**log_params}
                update_user_params = {}
                for k in supported_update_keys:
                    if account_user.get(k) is not None and account_user.get(
                        k
                    ) != current_user.get(k):
                        update_resource_log_params[k] = dict(
                            old_value=current_user.get(k), new_value=account_user.get(k)
                        )
                        update_user_params[f"New{k}"] = account_user.get(k)
                if update_user_params:
                    log_str = "Out of date resource found."
                    if ctx.execute:
                        log.info(
                            f"{log_str} Updating resource...",
                            **update_resource_log_params,
                        )

                        async def update_user():
                            exceptions = []
                            try:
                                await boto_crud_call(
                                    client.update_user,
                                    UserName=user_name,
                                    **{
                                        k: update_user_params.get(k)
                                        for k in update_user_params
                                    },
                                )
                            except Exception as e:
                                exceptions.append(str(e))
                            return [
                                ProposedChange(
                                    change_type=ProposedChangeType.UPDATE,
                                    resource_id=user_name,
                                    resource_type=self.resource_type,
                                    exceptions_seen=exceptions,
                                )
                            ]

                        tasks.append(update_user())
                    else:
                        log.info(log_str, **update_resource_log_params)
                        account_change_details.proposed_changes.append(
                            ProposedChange(
                                change_type=ProposedChangeType.UPDATE,
                                resource_id=user_name,
                                resource_type=self.resource_type,
                            )
                        )
            else:
                account_change_details.proposed_changes.append(
                    ProposedChange(
                        change_type=ProposedChangeType.CREATE,
                        resource_id=user_name,
                        resource_type=self.resource_type,
                    )
                )
                log_str = "New resource found in code."
                if not ctx.execute:
                    log.info(log_str, **log_params)
                    # Exit now because apply functions won't work if resource doesn't exist
                    return account_change_details

                log_str = f"{log_str} Creating resource..."
                log.info(log_str, **log_params)
                if account_user.get("PermissionsBoundary"):
                    account_user["PermissionsBoundary"] = account_user[
                        "PermissionsBoundary"
                    ]["PolicyArn"]

<<<<<<< HEAD
                account_change_details.extend_changes(
                    await plugin_apply_wrapper(
                        boto_crud_call(client.create_user, **account_user),
                        proposed_changes,
                    )
                )
=======
                await boto_crud_call(client.create_user, **account_user)
>>>>>>> 50576187
        except Exception as e:
            log.error("Unable to generate tasks for resource", error=e, **log_params)
            return account_change_details

        tasks.extend(
            [
                apply_user_managed_policies(
                    user_name,
                    client,
                    managed_policies,
                    existing_managed_policies,
                    log_params,
                ),
                apply_user_inline_policies(
                    user_name,
                    client,
                    inline_policies,
                    existing_inline_policies,
                    log_params,
                ),
                apply_user_groups(
                    user_name,
                    client,
                    groups,
                    existing_groups,
                    log_params,
                ),
            ]
        )
<<<<<<< HEAD

        changes_made = await asyncio.gather(*tasks)
        if any(changes_made):
            account_change_details.extend_changes(
                list(chain.from_iterable(changes_made))
            )

        if ctx.execute and not account_change_details.exceptions_seen:
=======
        try:
            results: list[list[ProposedChange]] = await asyncio.gather(
                *tasks, return_exceptions=True
            )

            # separate out the success versus failure calls
            exceptions: list[ProposedChange] = []
            changes_made: list[ProposedChange] = []
            for result in results:
                for r in result:
                    if isinstance(r, ProposedChange):
                        if len(r.exceptions_seen) == 0:
                            changes_made.append(r)
                        else:
                            exceptions.append(r)

        except Exception as e:
            log.exception("Unable to apply changes to resource", error=e, **log_params)
            return account_change_details
        if any(changes_made):
            account_change_details.proposed_changes.extend(changes_made)
        if any(exceptions):
            account_change_details.exceptions_seen.extend(exceptions)

        if ctx.execute:
            if self.deleted:
                self.delete()
            self.write()
>>>>>>> 50576187
            log.debug(
                "Successfully finished execution on account for resource",
                changes_made=bool(account_change_details.proposed_changes),
                **log_params,
            )
        else:
            log.debug(
                "Successfully finished scanning for drift on account for resource",
                requires_changes=bool(account_change_details.proposed_changes),
                **log_params,
            )

        return account_change_details<|MERGE_RESOLUTION|>--- conflicted
+++ resolved
@@ -1,6 +1,7 @@
 from __future__ import annotations
 
 import asyncio
+from itertools import chain
 from typing import Any, Callable, Optional, Union
 
 from pydantic import Field, validator
@@ -15,7 +16,7 @@
     ProposedChange,
     ProposedChangeType,
 )
-from iambic.core.utils import remove_expired_resources
+from iambic.core.utils import plugin_apply_wrapper, remove_expired_resources
 from iambic.plugins.v0_1_0.aws.iam.models import Path, PermissionBoundary
 from iambic.plugins.v0_1_0.aws.iam.policy.models import ManagedPolicyRef, PolicyDocument
 from iambic.plugins.v0_1_0.aws.iam.user.utils import (
@@ -175,16 +176,10 @@
             resource_id=user_name,
             account=str(aws_account),
         )
-<<<<<<< HEAD
         deleted = self.get_attribute_val_for_account(aws_account, "deleted", False)
         current_user = await get_user(
             user_name, client, include_policies=bool(not deleted)
         )
-
-=======
-        iambic_import_only = self._is_iambic_import_only(aws_account)
-        current_user = await get_user(user_name, client)
->>>>>>> 50576187
         if current_user:
             account_change_details.current_value = {**current_user}  # Create a new dict
 
@@ -200,28 +195,25 @@
         if deleted:
             if current_user:
                 account_change_details.new_value = None
-<<<<<<< HEAD
                 log_str = "Active resource found with deleted=false."
                 if ctx.execute:
                     log_str = f"{log_str} Deleting resource..."
                 log.debug(log_str, **log_params)
+
                 proposed_changes = [
-=======
-                account_change_details.proposed_changes.append(
->>>>>>> 50576187
                     ProposedChange(
                         change_type=ProposedChangeType.DELETE,
                         resource_id=user_name,
                         resource_type=self.resource_type,
                     )
-                )
-                log_str = "Active resource found with deleted=false."
-                if ctx.execute and not iambic_import_only:
-                    log_str = f"{log_str} Deleting resource..."
-                log.info(log_str, **log_params)
-
+                ]
                 if ctx.execute:
-                    await delete_iam_user(user_name, client, log_params)
+                    apply_awaitable = delete_iam_user(user_name, client, log_params)
+                    proposed_changes = await plugin_apply_wrapper(
+                        apply_awaitable, proposed_changes
+                    )
+
+                account_change_details.extend_changes(proposed_changes)
 
             return account_change_details
 
@@ -233,112 +225,106 @@
         existing_managed_policies = current_user.pop("ManagedPolicies", [])
         existing_groups = current_user.pop("Groups", [])
         tasks = []
-        try:
-            if user_exists:
-                tasks.extend(
-                    [
-                        apply_user_tags(
-                            user_name,
-                            client,
-                            account_user["Tags"],
-                            current_user.get("Tags", []),
-                            log_params,
-                        ),
-                        apply_user_permission_boundary(
-                            user_name,
-                            client,
-                            account_user.get("PermissionsBoundary", {}),
-                            current_user.get("PermissionsBoundary", {}),
-                            log_params,
-                        ),
-                    ]
-                )
-
-                supported_update_keys = ["Path", "UserName"]
-                update_resource_log_params = {**log_params}
-                update_user_params = {}
-                for k in supported_update_keys:
-                    if account_user.get(k) is not None and account_user.get(
-                        k
-                    ) != current_user.get(k):
-                        update_resource_log_params[k] = dict(
-                            old_value=current_user.get(k), new_value=account_user.get(k)
-                        )
-                        update_user_params[f"New{k}"] = account_user.get(k)
-                if update_user_params:
-                    log_str = "Out of date resource found."
-                    if ctx.execute:
-                        log.info(
-                            f"{log_str} Updating resource...",
-                            **update_resource_log_params,
-                        )
-
-                        async def update_user():
-                            exceptions = []
-                            try:
-                                await boto_crud_call(
-                                    client.update_user,
-                                    UserName=user_name,
-                                    **{
-                                        k: update_user_params.get(k)
-                                        for k in update_user_params
-                                    },
-                                )
-                            except Exception as e:
-                                exceptions.append(str(e))
-                            return [
-                                ProposedChange(
-                                    change_type=ProposedChangeType.UPDATE,
-                                    resource_id=user_name,
-                                    resource_type=self.resource_type,
-                                    exceptions_seen=exceptions,
-                                )
-                            ]
-
-                        tasks.append(update_user())
-                    else:
-                        log.info(log_str, **update_resource_log_params)
-                        account_change_details.proposed_changes.append(
+
+        if user_exists:
+            tasks.extend(
+                [
+                    apply_user_tags(
+                        user_name,
+                        client,
+                        account_user["Tags"],
+                        current_user.get("Tags", []),
+                        log_params,
+                    ),
+                    apply_user_permission_boundary(
+                        user_name,
+                        client,
+                        account_user.get("PermissionsBoundary", {}),
+                        current_user.get("PermissionsBoundary", {}),
+                        log_params,
+                    ),
+                ]
+            )
+
+            supported_update_keys = ["Path", "UserName"]
+            update_resource_log_params = {**log_params}
+            update_user_params = {}
+            for k in supported_update_keys:
+                if account_user.get(k) is not None and account_user.get(
+                    k
+                ) != current_user.get(k):
+                    update_resource_log_params[k] = dict(
+                        old_value=current_user.get(k), new_value=account_user.get(k)
+                    )
+                    update_user_params[f"New{k}"] = account_user.get(k)
+            if update_user_params:
+                log_str = "Out of date resource found."
+                if ctx.execute:
+                    log.info(
+                        f"{log_str} Updating resource...",
+                        **update_resource_log_params,
+                    )
+
+                    async def update_user():
+                        exceptions = []
+                        try:
+                            await boto_crud_call(
+                                client.update_user,
+                                UserName=user_name,
+                                **{
+                                    k: update_user_params.get(k)
+                                    for k in update_user_params
+                                },
+                            )
+                        except Exception as e:
+                            exceptions.append(str(e))
+                        return [
                             ProposedChange(
                                 change_type=ProposedChangeType.UPDATE,
                                 resource_id=user_name,
                                 resource_type=self.resource_type,
+                                exceptions_seen=exceptions,
                             )
+                        ]
+
+                    tasks.append(update_user())
+                else:
+                    log.info(log_str, **update_resource_log_params)
+                    account_change_details.proposed_changes.append(
+                        ProposedChange(
+                            change_type=ProposedChangeType.UPDATE,
+                            resource_id=user_name,
+                            resource_type=self.resource_type,
                         )
-            else:
-                account_change_details.proposed_changes.append(
-                    ProposedChange(
-                        change_type=ProposedChangeType.CREATE,
-                        resource_id=user_name,
-                        resource_type=self.resource_type,
-                    )
+                    )
+        else:
+            proposed_changes = [
+                ProposedChange(
+                    change_type=ProposedChangeType.CREATE,
+                    resource_id=user_name,
+                    resource_type=self.resource_type,
                 )
-                log_str = "New resource found in code."
-                if not ctx.execute:
-                    log.info(log_str, **log_params)
-                    # Exit now because apply functions won't work if resource doesn't exist
-                    return account_change_details
-
-                log_str = f"{log_str} Creating resource..."
-                log.info(log_str, **log_params)
-                if account_user.get("PermissionsBoundary"):
-                    account_user["PermissionsBoundary"] = account_user[
-                        "PermissionsBoundary"
-                    ]["PolicyArn"]
-
-<<<<<<< HEAD
-                account_change_details.extend_changes(
-                    await plugin_apply_wrapper(
-                        boto_crud_call(client.create_user, **account_user),
-                        proposed_changes,
-                    )
+            ]
+            log_str = "New resource found in code."
+            if not ctx.execute:
+                # Exit now because apply functions won't work if resource doesn't exist
+                log.debug(log_str, **log_params)
+                account_change_details.extend_changes(proposed_changes)
+                return account_change_details
+
+            log_str = f"{log_str} Creating resource..."
+            log.info(log_str, **log_params)
+            if account_user.get("PermissionsBoundary"):
+                account_user["PermissionsBoundary"] = account_user[
+                    "PermissionsBoundary"
+                ]["PolicyArn"]
+
+            account_change_details.extend_changes(
+                await plugin_apply_wrapper(
+                    boto_crud_call(client.create_user, **account_user),
+                    proposed_changes,
                 )
-=======
-                await boto_crud_call(client.create_user, **account_user)
->>>>>>> 50576187
-        except Exception as e:
-            log.error("Unable to generate tasks for resource", error=e, **log_params)
-            return account_change_details
+            )
 
         tasks.extend(
             [
@@ -365,7 +351,6 @@
                 ),
             ]
         )
-<<<<<<< HEAD
 
         changes_made = await asyncio.gather(*tasks)
         if any(changes_made):
@@ -374,39 +359,17 @@
             )
 
         if ctx.execute and not account_change_details.exceptions_seen:
-=======
-        try:
-            results: list[list[ProposedChange]] = await asyncio.gather(
-                *tasks, return_exceptions=True
-            )
-
-            # separate out the success versus failure calls
-            exceptions: list[ProposedChange] = []
-            changes_made: list[ProposedChange] = []
-            for result in results:
-                for r in result:
-                    if isinstance(r, ProposedChange):
-                        if len(r.exceptions_seen) == 0:
-                            changes_made.append(r)
-                        else:
-                            exceptions.append(r)
-
-        except Exception as e:
-            log.exception("Unable to apply changes to resource", error=e, **log_params)
-            return account_change_details
-        if any(changes_made):
-            account_change_details.proposed_changes.extend(changes_made)
-        if any(exceptions):
-            account_change_details.exceptions_seen.extend(exceptions)
-
-        if ctx.execute:
-            if self.deleted:
-                self.delete()
-            self.write()
->>>>>>> 50576187
             log.debug(
                 "Successfully finished execution on account for resource",
                 changes_made=bool(account_change_details.proposed_changes),
+                **log_params,
+            )
+        elif account_change_details.exceptions_seen:
+            log.error(
+                "Unable to finish execution on account for resource",
+                exceptions_seen=[
+                    cd.exceptions_seen for cd in account_change_details.exceptions_seen
+                ],
                 **log_params,
             )
         else:
