--- conflicted
+++ resolved
@@ -14,12 +14,6 @@
 from iambic.core.template_generation import (
     create_or_update_template,
     delete_orphaned_templates,
-<<<<<<< HEAD
-    get_existing_template_map,
-=======
-    group_dict_attribute,
-    group_int_or_str_attribute,
->>>>>>> b86b8e90
 )
 from iambic.core.utils import NoqSemaphore, normalize_dict_keys, resource_file_upsert
 from iambic.plugins.v0_1_0.aws.event_bridge.models import PermissionSetMessageDetails
