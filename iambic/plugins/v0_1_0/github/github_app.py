#!/usr/bin/env python3
from __future__ import annotations

import asyncio
import hashlib
import hmac
import json
import os
import tempfile
import time
from functools import cache
from typing import Any, Callable
from urllib.parse import urlparse

import aiohttp
import boto3
import github
import jwt
import yaml
from botocore.exceptions import ClientError

import iambic.core.utils
import iambic.plugins.v0_1_0.github.github

# from iambic.core.git import get_remote_default_branch
from iambic.core.logger import log
from iambic.plugins.v0_1_0.github.github import (
    HandleIssueCommentReturnCode,
    _handle_detect_changes_from_eventbridge,
    _handle_enforce,
    _handle_expire,
    _handle_import,
    github_app_workflow_wrapper,
    handle_iambic_approve,
    handle_iambic_git_apply,
    handle_iambic_git_plan,
    handle_iambic_version,
    iambic_app,
)

# FIXME Lambda execution time is at most 15 minutes, and the Github installation token is at most
# 10 min validation period.

# FIXME struct logs is not showing up on lambda cloudwatch logs

# FIXME exception during git-plan is unknown
# /tmp/.iambic/repos/ already exists. This is unexpected.
# This is due to lambda reusing the already running container


# We typically ignore bot interactions; however, there are scenarios
# in which we want other installed GitHub App to interact with the
# integrations, we allow list such situations explicitly.
ALLOWED_BOT_INTERACTIONS = ["iambic approve", "iambic apply"]


def format_github_url(repository_url: str, github_token: str) -> str:
    parse_result = urlparse(repository_url)
    return parse_result._replace(
        netloc="x-access-token:{0}@{1}".format(github_token, parse_result.netloc)
    ).geturl()


def get_app_bearer_token(private_key, app_id) -> str:
    payload = {
        # Issued at time
        "iat": int(time.time()),
        # JWT expiration time (10 minutes maximum)
        "exp": int(time.time()) + 600,
        # GitHub App's identifier
        "iss": app_id,
    }

    # Create JWT
    return jwt.encode(payload, private_key, algorithm="RS256")


@cache
def _get_app_secrets_as_lambda_context_current() -> dict:
    # Create a Secrets Manager client
    session = boto3.session.Session()
    client = session.client(service_name="secretsmanager")

    try:
        get_secret_value_response = client.get_secret_value(
            SecretId="iambic/github-app-secrets"
        )
    except ClientError as e:
        # For a list of exceptions thrown, see
        # https://docs.aws.amazon.com/secretsmanager/latest/apireference/API_GetSecretValue.html
        raise e

    # Decrypts secret using the associated KMS key.
    return yaml.safe_load(get_secret_value_response["SecretString"])


@cache
def _get_app_private_key_as_lambda_context_old():
    # assuming we are already in an lambda execution context
    secret_name = os.environ["GITHUB_APP_SECRET_KEY_SECRET_ID"]
    region_name = os.environ["AWS_REGION"]

    # Create a Secrets Manager client
    session = boto3.session.Session()
    client = session.client(service_name="secretsmanager", region_name=region_name)

    try:
        get_secret_value_response = client.get_secret_value(SecretId=secret_name)
    except ClientError as e:
        # For a list of exceptions thrown, see
        # https://docs.aws.amazon.com/secretsmanager/latest/apireference/API_GetSecretValue.html
        raise e

    # Decrypts secret using the associated KMS key.
    return get_secret_value_response["SecretString"]


def get_app_private_key_as_lambda_context():
    try:
        secrets = _get_app_secrets_as_lambda_context_current()
        return secrets["pem"]
    except ClientError:
        # try to fall back to use the old secrets
        pass
    return _get_app_private_key_as_lambda_context_old()


@cache
def _get_app_webhook_secret_as_lambda_context_old():
    # assuming we are already in an lambda execution context
    secret_name = os.environ["GITHUB_APP_WEBHOOK_SECRET_SECRET_ID"]
    region_name = os.environ["AWS_REGION"]

    # Create a Secrets Manager client
    session = boto3.session.Session()
    client = session.client(service_name="secretsmanager", region_name=region_name)

    try:
        get_secret_value_response = client.get_secret_value(SecretId=secret_name)
    except ClientError as e:
        # For a list of exceptions thrown, see
        # https://docs.aws.amazon.com/secretsmanager/latest/apireference/API_GetSecretValue.html
        raise e

    # Decrypts secret using the associated KMS key.
    return get_secret_value_response["SecretString"]


def get_app_webhook_secret_as_lambda_context():
    try:
        secrets = _get_app_secrets_as_lambda_context_current()
        return secrets["webhook_secret"]
    except ClientError:
        # try to fall back to use the old secrets
        pass
    return _get_app_webhook_secret_as_lambda_context_old()


async def _get_installation_token(app_id, installation_id):
    encoded_jwt = get_app_bearer_token(get_app_private_key_as_lambda_context(), app_id)
    access_tokens_url = (
        f"https://api.github.com/app/installations/{installation_id}/access_tokens"
    )
    headers = {
        "Accept": "application/vnd.github+json",
        "Authorization": f"Bearer {encoded_jwt}",
    }
    async with aiohttp.ClientSession() as session:
        async with session.post(access_tokens_url, headers=headers) as resp:
            payload = json.loads(await resp.text())
            installation_token = payload["token"]
            return installation_token


def lower_case_all_header_keys(d):
    return {key.lower(): value for key, value in d.items()}


def handle_events_cron(event=None, context=None) -> None:
    secrets = _get_app_secrets_as_lambda_context_current()
    github_app_id = secrets["id"]
    iambic_github_installation_id = secrets["iambic_github_installation_id"]
    REPOSITORY_CLONE_URL = secrets["iambic_templates_repo_url"]
    REPOSITORY_FULL_NAME = secrets["iambic_templates_repo_full_name"]
    github_token = asyncio.run(
        _get_installation_token(github_app_id, iambic_github_installation_id)
    )
    github_client = github.Github(github_token)

    command = event["command"]

    if not (callable := AWS_EVENTS_WORKFLOW_DISPATCH_MAP.get(command)):
        log_params = {"command": command}
        log.error("handle_events_cron: Unable to find command", **log_params)
        return

    repo_url = format_github_url(REPOSITORY_CLONE_URL, github_token)

    templates_repo = github_client.get_repo(REPOSITORY_FULL_NAME)
    default_branch = templates_repo.default_branch
    temp_templates_directory = tempfile.mkdtemp(prefix="lambda")
    os.chdir(temp_templates_directory)
    getattr(iambic_app, "lambda").app.init_plan_output_path()
    getattr(iambic_app, "lambda").app.init_repo_base_path()
    iambic.plugins.v0_1_0.github.github.init_shared_data_directory()
    iambic.core.utils.init_writable_directory()

    return callable(
        github_client,
        templates_repo,
        REPOSITORY_FULL_NAME,
        repo_url,
        default_branch,
        proposed_changes_path=getattr(iambic_app, "lambda").app.PLAN_OUTPUT_PATH,
    )


def run_handler(event=None, context=None):
    """
    Default handler for AWS Lambda. It is split out from the actual
    handler so we can also run via IDE run configurations
    """

    # debug
<<<<<<< HEAD
    # print(event)
=======
    print("Event: ", event)

    # Check if the event source is CloudWatch Events
    if isinstance(event, dict) and event.get("source") == "EventBridgeCron":
        return handle_events_cron(event, context)
>>>>>>> f4f91dab

    # Http spec considers keys to be insensitive but different
    # proxy will pass along different case sensitive header key
    # for example: API Gateway lambda integration pass header case transparent from request
    # whereas lambda functional url proactive lower case the incoming header keys
    # this is the reason we proactively lower_case the header keys
    github_event_headers = lower_case_all_header_keys(event["headers"])

    github_event = github_event_headers["x-github-event"]
    app_id = github_event_headers["x-github-hook-installation-target-id"]
    request_signature = github_event_headers["x-hub-signature-256"].split("=")[
        1
    ]  # the format is in sha256=<sig>

    payload = {}
    # the payload is switch between lambda event's body vs rawBody
    # due to difference of how various proxy temper with the http post body
    # For API Gateway, it's lambda integration always decode the payload and pass to lambda
    # however, to verify message signature, we must use non-tempered body.
    if "rawBody" in event:
        payload = event["rawBody"]
    else:
        payload = event["body"]

    # verify webhooks security secrets
    verify_signature(request_signature, payload)

    webhook_payload = json.loads(payload)
    installation_id = webhook_payload["installation"]["id"]
    github_override_token = asyncio.run(
        _get_installation_token(app_id, installation_id)
    )

    github_client = github.Github(github_override_token)

    # Handle lambda environment can only write to /tmp and make sure we don't leave previous
    # state on a new function execution
    temp_templates_directory = tempfile.mkdtemp(prefix="lambda")
    os.chdir(
        temp_templates_directory
    )  # the rest of the system seems to use filesystem for stuff
    getattr(iambic_app, "lambda").app.init_plan_output_path()
    getattr(iambic_app, "lambda").app.init_repo_base_path()
    iambic.plugins.v0_1_0.github.github.init_shared_data_directory()
    iambic.core.utils.init_writable_directory()

    f: Callable[[str, github.Github, dict[str, Any]]] = EVENT_DISPATCH_MAP.get(
        github_event
    )
    if f:
        f(github_override_token, github_client, webhook_payload)
    else:
        # warning. what it means is we are getting events send to the lambda
        # that we don't know how to handle.
        log.warning(f"no supported handler for {github_client}")


def handle_pull_request(
    github_token: str, github_client: github.Github, webhook_payload: dict[str, Any]
) -> None:
    action = webhook_payload["action"]
    if action not in ["opened", "synchronize"]:
        return

    repo_name = webhook_payload["repository"]["full_name"]
    pull_number = webhook_payload["pull_request"]["number"]
    # repository_url_token
    templates_repo = github_client.get_repo(repo_name)
    pull_request = templates_repo.get_pull(pull_number)
    repository_url = webhook_payload["repository"]["clone_url"]
    repo_url = format_github_url(repository_url, github_token)
    pull_request_branch_name = pull_request.head.ref

    if action == "synchronize":
        commits: list[github.Commit.Commit] = list(pull_request.get_commits())
        last_commit_message = commits[-1].commit.message
        if (
            last_commit_message
            == iambic.plugins.v0_1_0.github.github.COMMIT_MESSAGE_FOR_GIT_APPLY_ABSOLUTE_TIME
        ):
            log.info(
                "github_app ignore synchronize event since its likely triggered by itself"
            )
            return
        else:
            log_params = {"last_commit_message": last_commit_message}
            log.info("last known commit message", **log_params)

    return handle_iambic_git_plan(
        None,
        github_client,
        templates_repo,
        pull_request,
        repo_name,
        pull_number,
        pull_request_branch_name,
        repo_url,
        proposed_changes_path=getattr(iambic_app, "lambda").app.PLAN_OUTPUT_PATH,
    )


def handle_issue_comment(
    github_token: str, github_client: github.Github, webhook_payload: dict[str, Any]
) -> HandleIssueCommentReturnCode:
    action = webhook_payload["action"]
    if action != "created":
        return

    comment_body = webhook_payload["comment"]["body"]
    comment_user_login = webhook_payload["comment"]["user"]["login"]

    command_lookup = comment_body.split("\n")[0].strip()

    if command_lookup not in COMMENT_DISPATCH_MAP:
        log_params = {
            "command_lookup": command_lookup,
            "comment_body": comment_body,
        }
        log.error("handle_issue_comment: no op", **log_params)
        return HandleIssueCommentReturnCode.NO_MATCHING_BODY

    if comment_user_login.endswith("[bot]"):
        if command_lookup not in ALLOWED_BOT_INTERACTIONS:
            # return early unless it's the approve attempt
            # the approve handler require to walk the full config
            # to determine.
            return HandleIssueCommentReturnCode.UNDEFINED

    repo_name = webhook_payload["repository"]["full_name"]
    pull_number = webhook_payload["issue"]["number"]
    # repository_url_token
    templates_repo = github_client.get_repo(repo_name)
    pull_request = templates_repo.get_pull(pull_number)

    # repo_name is already in the format {repo_owner}/{repo_short_name}
    repository_url = webhook_payload["repository"]["clone_url"]
    repo_url = format_github_url(repository_url, github_token)
    # repository_url_token
    templates_repo = github_client.get_repo(repo_name)
    pull_request = templates_repo.get_pull(pull_number)
    pull_request_branch_name = pull_request.head.ref
    log_params = {"pull_request_branch_name": pull_request_branch_name}
    log.info("PR remote branch name", **log_params)

    comment_func: Callable = COMMENT_DISPATCH_MAP[command_lookup]
    return comment_func(
        None,
        github_client,
        templates_repo,
        pull_request,
        repo_name,
        pull_number,
        pull_request_branch_name,
        repo_url,
        proposed_changes_path=getattr(iambic_app, "lambda").app.PLAN_OUTPUT_PATH,
        comment_user_login=comment_user_login,
        comment=comment_body,
    )


def handle_workflow_run(
    github_token: str, github_client: github.Github, webhook_payload: dict[str, Any]
) -> None:
    log_params = dict()
    action = webhook_payload["action"]
    if action != "requested":
        return
    log_params.update(action=action)

<<<<<<< HEAD
    workflow_path = webhook_payload["workflow_run"]["path"]
    log_params.update(workflow_path=workflow_path)

    if workflow_path not in WORKFLOW_DISPATCH_MAP:
=======
    workflow_path = webhook_payload.get("workflow_run", {}).get("path")

    if workflow_path not in LEGACY_WORKFLOW_DISPATCH_MAP:
        log_params = {"workflow_path": workflow_path}
>>>>>>> f4f91dab
        log.error("handle_workflow_run: no op", **log_params)
        return

    repository_url = webhook_payload["repository"]["clone_url"]
    repo_url = format_github_url(repository_url, github_token)

    repo_name = webhook_payload["repository"]["full_name"]
    templates_repo = github_client.get_repo(repo_name)
    default_branch = templates_repo.default_branch

<<<<<<< HEAD
    log_params.update(
        default_branch=default_branch,
        repo_name=repo_name,
        repository_url=repository_url,
    )

    workflow_func: Callable = WORKFLOW_DISPATCH_MAP[workflow_path]
    log.info("Executing workflow", **log_params)

=======
    workflow_func: Callable = LEGACY_WORKFLOW_DISPATCH_MAP[workflow_path]
>>>>>>> f4f91dab
    return workflow_func(
        github_client,
        templates_repo,
        repo_name,
        repo_url,
        default_branch,
        proposed_changes_path=getattr(iambic_app, "lambda").app.PLAN_OUTPUT_PATH,
    )


EVENT_DISPATCH_MAP: dict[str, Callable] = {
    "issue_comment": handle_issue_comment,
    "pull_request": handle_pull_request,
    "workflow_run": handle_workflow_run,
}

# We are supporting both "iambic" and "/iambic"
# for now during transition.
COMMENT_DISPATCH_MAP: dict[str, Callable] = {
    "iambic git-apply": handle_iambic_git_apply,
    "/iambic git-apply": handle_iambic_git_apply,
    "iambic git-plan": handle_iambic_git_plan,
    "/iambic git-plan": handle_iambic_git_plan,
    "iambic apply": handle_iambic_git_apply,
    "/iambic apply": handle_iambic_git_apply,
    "iambic plan": handle_iambic_git_plan,
    "/iambic plan": handle_iambic_git_plan,
    "iambic approve": handle_iambic_approve,
    "/iambic approve": handle_iambic_approve,
    "iambic version": handle_iambic_version,
    "/iambic version": handle_iambic_version,
}

AWS_EVENTS_WORKFLOW_DISPATCH_MAP: dict[str, Callable] = {
    "enforce": github_app_workflow_wrapper(_handle_enforce, "enforce"),
    "expire": github_app_workflow_wrapper(_handle_expire, "expire"),
    "import": github_app_workflow_wrapper(_handle_import, "import"),
    "detect": github_app_workflow_wrapper(
        _handle_detect_changes_from_eventbridge, "detect"
    ),
}

# These are settings for the legacy Github Action Workflows. It should be safe
# to deprecate after users have fully migrated to AWS Events.
LEGACY_WORKFLOW_DISPATCH_MAP: dict[str, Callable] = {
    ".github/workflows/iambic-enforce.yml": github_app_workflow_wrapper(
        _handle_enforce, "enforce"
    ),
    ".github/workflows/iambic-expire.yml": github_app_workflow_wrapper(
        _handle_expire, "expire"
    ),
    ".github/workflows/iambic-import.yml": github_app_workflow_wrapper(
        _handle_import, "import"
    ),
    ".github/workflows/iambic-detect.yml": github_app_workflow_wrapper(
        _handle_detect_changes_from_eventbridge, "detect"
    ),
}


# Use to verify Github App Webhook Secret Using SHA256
def calculate_signature(webhook_secret: str, payload: str) -> str:
    secret_in_bytes = bytes(webhook_secret, "utf-8")
    digest = hmac.new(
        key=secret_in_bytes, msg=payload.encode("utf-8"), digestmod=hashlib.sha256
    )
    signature = digest.hexdigest()
    return signature


def verify_signature(sig: str, payload: str) -> None:
    good_sig = calculate_signature(get_app_webhook_secret_as_lambda_context(), payload)
    if not hmac.compare_digest(good_sig, sig):
        raise Exception("Bad signature")


if __name__ == "__main__":
    print("not supported")<|MERGE_RESOLUTION|>--- conflicted
+++ resolved
@@ -222,15 +222,11 @@
     """
 
     # debug
-<<<<<<< HEAD
-    # print(event)
-=======
     print("Event: ", event)
 
     # Check if the event source is CloudWatch Events
     if isinstance(event, dict) and event.get("source") == "EventBridgeCron":
         return handle_events_cron(event, context)
->>>>>>> f4f91dab
 
     # Http spec considers keys to be insensitive but different
     # proxy will pass along different case sensitive header key
@@ -400,17 +396,9 @@
         return
     log_params.update(action=action)
 
-<<<<<<< HEAD
-    workflow_path = webhook_payload["workflow_run"]["path"]
+    workflow_path = webhook_payload.get("workflow_run", {}).get("path")
     log_params.update(workflow_path=workflow_path)
-
-    if workflow_path not in WORKFLOW_DISPATCH_MAP:
-=======
-    workflow_path = webhook_payload.get("workflow_run", {}).get("path")
-
     if workflow_path not in LEGACY_WORKFLOW_DISPATCH_MAP:
-        log_params = {"workflow_path": workflow_path}
->>>>>>> f4f91dab
         log.error("handle_workflow_run: no op", **log_params)
         return
 
@@ -421,19 +409,15 @@
     templates_repo = github_client.get_repo(repo_name)
     default_branch = templates_repo.default_branch
 
-<<<<<<< HEAD
     log_params.update(
         default_branch=default_branch,
         repo_name=repo_name,
         repository_url=repository_url,
     )
 
-    workflow_func: Callable = WORKFLOW_DISPATCH_MAP[workflow_path]
+    workflow_func: Callable = LEGACY_WORKFLOW_DISPATCH_MAP[workflow_path]
     log.info("Executing workflow", **log_params)
 
-=======
-    workflow_func: Callable = LEGACY_WORKFLOW_DISPATCH_MAP[workflow_path]
->>>>>>> f4f91dab
     return workflow_func(
         github_client,
         templates_repo,
