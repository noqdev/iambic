from __future__ import annotations

import asyncio
import functools
from typing import TYPE_CHECKING, List

import okta.models as models
<<<<<<< HEAD
from iambic.core.context import ExecutionContext
=======

from iambic.core.context import ctx
>>>>>>> 4c6ea7d9
from iambic.core.logger import log
from iambic.core.models import ProposedChange, ProposedChangeType
from iambic.core.utils import GlobalRetryController
from iambic.plugins.v0_1_0.okta.group.utils import get_group
from iambic.plugins.v0_1_0.okta.models import App, Assignment, Group
from iambic.plugins.v0_1_0.okta.utils import handle_okta_fn

if TYPE_CHECKING:
    from iambic.plugins.v0_1_0.okta.iambic_plugin import OktaOrganization


async def list_app_user_assignments(
    okta_organization: OktaOrganization, app: App
) -> dict:
    client = await okta_organization.get_okta_client()
    async with GlobalRetryController(
        fn_identifier="okta.list_application_users"
    ) as retry_controller:
        fn = functools.partial(client.list_application_users, app.id)
        app_user_list, _, err = await retry_controller(handle_okta_fn, fn)
    if err:
        log.error("Error encountered when listing app users", error=str(err))
        raise Exception(f"Error listing app users: {str(err)}")

    user_assignments = []
    if app_user_list:
        for user in app_user_list:
            if user.scope == "GROUP":
                continue
            async with GlobalRetryController(
                fn_identifier="okta.get_user"
            ) as retry_controller:
                fn = functools.partial(client.get_user, user.id)
                user_okta, _, err = await retry_controller(handle_okta_fn, fn)
            if err:
                if isinstance(err, asyncio.exceptions.TimeoutError):
                    raise err
                log.error("Error encountered when getting user", error=str(err))
                raise Exception("Error encountered when getting user")
            user_assignments.append(user_okta.profile.login)

    return {
        "app_id": app.id,
        "user_assignments": user_assignments,
    }


async def get_app(okta_organization: OktaOrganization, app_id: str) -> App:
    client = await okta_organization.get_okta_client()
    async with GlobalRetryController(
        fn_identifier="okta.get_application"
    ) as retry_controller:
        fn = functools.partial(client.get_application, app_id)
        app_raw, _, err = await retry_controller(handle_okta_fn, fn)
    if err:
        if isinstance(err, asyncio.exceptions.TimeoutError):
            raise err
        log.error("Error encountered when getting app", error=str(err))
        raise Exception(f"Error encountered when getting app: {str(err)}")

    app = App(
        id=app_raw.id,
        idp_name=okta_organization.idp_name,
        name=app_raw.label,
        app_id=app_raw.id,
        attributes=dict(),
        extra=dict(
            okta_app_id=app_raw.id,
            created=app_raw.created,
        ),
    )

    user_assignments = await list_app_user_assignments(okta_organization, app)
    user_assignments = user_assignments.get("user_assignments", [])
    group_assignments = await list_app_group_assignments(okta_organization, app)
    group_assignments = group_assignments.get("group_assignments", [])

    for assignment in user_assignments:
        app.assignments.append(Assignment(user=assignment))
    for assignment in group_assignments:
        app.assignments.append(Assignment(group=assignment))
    return app


async def list_app_group_assignments(
    okta_organization: OktaOrganization, app: App
) -> dict:
    client = await okta_organization.get_okta_client()
    async with GlobalRetryController(
        fn_identifier="okta.list_application_group_assignments"
    ) as retry_controller:
        fn = functools.partial(client.list_application_group_assignments, app.id)
        app_group_assignments, _, err = await retry_controller(handle_okta_fn, fn)

    if err:
        log.error(
            "Error encountered when listing app group assignments", error=str(err)
        )
        raise Exception(
            f"Error encountered when listing app group assignments: {str(err)}"
        )
    groups_assignments = []
    for assignment in app_group_assignments:
        async with GlobalRetryController(
            fn_identifier="okta.get_group"
        ) as retry_controller:
            fn = functools.partial(client.get_group, assignment.id)
            group, resp, err = await retry_controller(handle_okta_fn, fn)
        if err:
            log.error(
                "Error encountered when getting group",
                group_id=assignment.id,
                error=str(err),
            )
            continue
        groups_assignments.append(group.profile.name)
    return {
        "app_id": app.id,
        "group_assignments": groups_assignments,
    }


async def list_all_apps(okta_organization: OktaOrganization) -> List[App]:
    """
    List all apps in Okta.

    Args:
    - okta_organization: An instance of the OktaOrganization class, which provides access to the Okta API.

    Returns:
    - A list of `App` instances, representing the apps in Okta.
    """

    client = await okta_organization.get_okta_client()
    log.info("Listing apps", provder="Okta", organization=okta_organization.idp_name)
    async with GlobalRetryController(
        fn_identifier="okta.list_applications"
    ) as retry_controller:
        fn = functools.partial(client.list_applications)
        raw_apps, resp, err = await retry_controller(handle_okta_fn, fn)
    if err:
        log.error("Error encountered when listing apps", error=str(err))
        raise Exception("Error encountered when listing apps")
    while resp.has_next():
        async with GlobalRetryController(
            fn_identifier="okta.list_applications"
        ) as retry_controller:
            next_apps, err = await retry_controller(handle_okta_fn, resp.next)
        if err:
            log.error("Error encountered when listing apps", error=str(err))
            raise Exception("Error encountered when listing apps")
        raw_apps.append(next_apps)

    if not raw_apps:
        return []

    tasks = []
    apps = []
    for app_raw in raw_apps:
        app = App(
            id=app_raw.id,
            idp_name=okta_organization.idp_name,
            name=app_raw.label,
            status=app_raw.status,
            extra=dict(
                created=app_raw.created,
            ),
        )
        apps.append(app)
        tasks.append(list_app_user_assignments(okta_organization, app))
        tasks.append(list_app_group_assignments(okta_organization, app))
    app_assignments = await asyncio.gather(*tasks)
    apps_to_return = []
    for app in apps:
        assignments = [a for a in app_assignments if a["app_id"] == app.id]
        for assignment in assignments:
            for user_assignment in assignment.get("user_assignments", []):
                app.assignments.append(Assignment(user=user_assignment))
            for group_assignment in assignment.get("group_assignments", []):
                app.assignments.append(Assignment(group=group_assignment))
        apps_to_return.append(app)
    return apps_to_return


async def update_app_assignments(
    app: App,
    new_assignments: List[Assignment],
    okta_organization: OktaOrganization,
    log_params: dict[str, str],
) -> List[ProposedChange]:
    """
    Update the assignments of a app in Okta.

    Args:
        app (App): The app to update the assignments of.
        new_assignments (List[Assignment]): The new assignments to add to the app.
        okta_organization (OktaOrganization): The Okta organization to update the app in.
        log_params (dict): Logging parameters.

    Returns:
        List[ProposedChange]: A list of proposed changes to be applied.
    """
    client = await okta_organization.get_okta_client()
    response = []
    # TODO: Only compare user/group assignments, not expires_at
    current_user_assignments = [
        assignment.user for assignment in app.assignments if assignment.user
    ]
    desired_user_assignments = [
        assignment.user for assignment in new_assignments if assignment.user
    ]
    user_assignments_to_unassign = [
        assignment
        for assignment in current_user_assignments
        if assignment not in desired_user_assignments
    ]
    user_assignments_to_assign = [
        assignment
        for assignment in desired_user_assignments
        if assignment not in current_user_assignments
    ]

    current_group_assignments = [
        assignment.group for assignment in app.assignments if assignment.group
    ]
    desired_group_assignments = [
        assignment.group for assignment in new_assignments if assignment.group
    ]
    group_assignments_to_unassign = [
        assignment
        for assignment in current_group_assignments
        if assignment not in desired_group_assignments
    ]

    group_assignments_to_assign = [
        assignment
        for assignment in desired_group_assignments
        if assignment not in current_group_assignments
    ]

    assignments_to_unassign = bool(
        user_assignments_to_unassign or group_assignments_to_unassign
    )
    assignments_to_assign = bool(
        user_assignments_to_assign or group_assignments_to_assign
    )
    if assignments_to_unassign:
        response.append(
            ProposedChange(
                change_type=ProposedChangeType.DETACH,
                resource_id=app.id,
                resource_type=app.resource_type,
                attribute="assignments",
                change_summary={
                    "AssignmentsToUnassign": {
                        "user_assignments_to_unassign": user_assignments_to_unassign,
                        "group_assignments_to_unassign": group_assignments_to_unassign,
                    }
                },
            )
        )

    if assignments_to_assign:
        response.append(
            ProposedChange(
                change_type=ProposedChangeType.ATTACH,
                resource_id=app.id,
                resource_type=app.resource_type,
                attribute="assignments",
                change_summary={
                    "AssignmentsToAssign": {
                        "user_assignments_to_assign": user_assignments_to_assign,
                        "group_assignments_to_assign": group_assignments_to_assign,
                    }
                },
            )
        )

    if ctx.execute:
        for assignment in user_assignments_to_assign:
            async with GlobalRetryController(
                fn_identifier="okta.get_user"
            ) as retry_controller:
                fn = functools.partial(client.get_user, assignment)
                user_okta, _, err = await retry_controller(handle_okta_fn, fn)
            if err:
                log.error("Error retrieving user", user=assignment, **log_params)
                continue
            app_user = models.AppUser({"id": user_okta.id})
            async with GlobalRetryController(
                fn_identifier="okta.assign_user_to_application"
            ) as retry_controller:
                fn = functools.partial(
                    client.assign_user_to_application, app.id, app_user
                )
                _, _, err = await retry_controller(handle_okta_fn, fn)
            if err:
                log.error(
                    "Error assigning user to app",
                    user=assignment.user,
                    **log_params,
                )
                continue
        for assignment in group_assignments_to_assign:
            group: Group = await get_group("", assignment, okta_organization)
            if not group:
                log.error("Error retrieving group", group=assignment, **log_params)
                continue
            async with GlobalRetryController(
                fn_identifier="okta.get_group"
            ) as retry_controller:
                fn = functools.partial(client.get_group, group.group_id)
                group_okta, _, err = await retry_controller(handle_okta_fn, fn)
            if err:
                log.error("Error retrieving group", group=assignment, **log_params)
                continue
            group_assignment = models.ApplicationGroupAssignment(
                {
                    "id": group_okta.id,
                }
            )
            async with GlobalRetryController(
                fn_identifier="okta.create_application_group_assignment"
            ) as retry_controller:
                fn = functools.partial(
                    client.create_application_group_assignment,
                    app.id,
                    group_okta.id,
                    group_assignment,
                )
                _, _, err = await retry_controller(handle_okta_fn, fn)
            if err:
                log.error(
                    "Error assigning group to app",
                    group=assignment.oup,
                    **log_params,
                )
                continue
        for assignment in user_assignments_to_unassign:
            async with GlobalRetryController(
                fn_identifier="okta.get_user"
            ) as retry_controller:
                fn = functools.partial(client.get_user, assignment)
                user_okta, _, err = await retry_controller(handle_okta_fn, fn)
            if err:
                log.error("Error retrieving user", user=assignment, **log_params)
                continue
            async with GlobalRetryController(
                fn_identifier="okta.delete_application_user"
            ) as retry_controller:
                fn = functools.partial(
                    client.delete_application_user, app.id, user_okta.id
                )
                _, err = await retry_controller(handle_okta_fn, fn)
            if err:
                log.error(
                    "Error unassigning user from app",
                    user=assignment.user,
                    **log_params,
                )
                continue
        for assignment in group_assignments_to_unassign:
            group: Group = await get_group("", assignment, okta_organization)
            if not group:
                log.error("Error retrieving group", group=assignment, **log_params)
                continue
            async with GlobalRetryController(
                fn_identifier="okta.get_group"
            ) as retry_controller:
                fn = functools.partial(client.get_group, group.group_id)
                group_okta, _, err = await retry_controller(handle_okta_fn, fn)
            if err:
                log.error("Error retrieving group", group=assignment, **log_params)
                continue
            async with GlobalRetryController(
                fn_identifier="okta.delete_application_group_assignment"
            ) as retry_controller:
                fn = functools.partial(
                    client.delete_application_group_assignment, app.id, group_okta.id
                )
                _, err = await retry_controller(handle_okta_fn, fn)
            if err:
                log.error(
                    "Error unassigning group from app",
                    group=assignment.group,
                    **log_params,
                )
                continue

    return response


async def update_app_name(
    app: App,
    new_name: str,
    okta_organization: OktaOrganization,
    log_params: dict[str, str],
):
    response: list[ProposedChange] = []
    if app.name == new_name:
        return response
    response.append(
        ProposedChange(
            change_type=ProposedChangeType.UPDATE,
            resource_type=app.resource_type,
            resource_id=app.resource_id,
            attribute="app_name",
            new_value=new_name,
        )
    )

    app_model = models.Application(
        {
            "name": new_name,
            "label": new_name,
        }
    )

    if ctx.execute:
        client = await okta_organization.get_okta_client()
        async with GlobalRetryController(
            fn_identifier="okta.update_application"
        ) as retry_controller:
            fn = functools.partial(client.update_application, app.id, app_model)
            _, _, err = await retry_controller(handle_okta_fn, fn)
        if err:
            raise ValueError(f"Error updating Okta app: {err}")
    return response


async def maybe_delete_app(
    delete: bool,
    app: App,
    okta_organization: OktaOrganization,
    log_params: dict[str, str],
) -> List[ProposedChange]:
    """
    Delete a app in Okta.

    Args:
        app (App): The app to delete.
        okta_organization (OktaOrganization): The Okta organization to delete the group from.
        log_params (dict): Logging parameters.

    Returns:
        List[ProposedChange]: A list of proposed changes to be applied.
    """
    response: list[ProposedChange] = []
    if not delete:
        return response
    response.append(
        ProposedChange(
            change_type=ProposedChangeType.DELETE,
            resource_id=app.id,
            resource_type=app.resource_type,
            attribute="app",
            change_summary={"app": app.name},
        )
    )
    if ctx.execute:
        client = await okta_organization.get_okta_client()
        async with GlobalRetryController(
            fn_identifier="okta.delete_app"
        ) as retry_controller:
            fn = functools.partial(client.delete_app, app.id)
            _, err = await retry_controller(handle_okta_fn, fn)
        if err:
            raise Exception("Error deleting app")
    return response<|MERGE_RESOLUTION|>--- conflicted
+++ resolved
@@ -5,12 +5,8 @@
 from typing import TYPE_CHECKING, List
 
 import okta.models as models
-<<<<<<< HEAD
-from iambic.core.context import ExecutionContext
-=======
 
 from iambic.core.context import ctx
->>>>>>> 4c6ea7d9
 from iambic.core.logger import log
 from iambic.core.models import ProposedChange, ProposedChangeType
 from iambic.core.utils import GlobalRetryController
