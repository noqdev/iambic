from __future__ import annotations

import asyncio
import datetime
import json
import os
from enum import Enum
from types import GenericAlias
from typing import TYPE_CHECKING, Any, List, Optional, Set, Union, get_args, get_origin

import dateparser
from deepdiff.model import PrettyOrderedSet
from git import Repo
from jinja2 import BaseLoader, Environment
from pydantic import BaseModel as PydanticBaseModel
from pydantic import Field, validator
from pydantic.fields import ModelField

from iambic.aws.utils import apply_to_account
from iambic.core.context import ExecutionContext
from iambic.core.iambic_enum import IambicManaged
from iambic.core.logger import log
from iambic.core.utils import snake_to_camelcap, sort_dict, yaml

if TYPE_CHECKING:
    from iambic.aws.models import AWSAccount
    from iambic.config.models import Config


class BaseModel(PydanticBaseModel):
    @classmethod
    def update_forward_refs(cls, **kwargs):
<<<<<<< HEAD
        from iambic.aws.models import Deleted

        kwargs.update({"Union": Union, "Deleted": Deleted, "List": List, "Set": Set})
=======
        kwargs.update({"Union": Union})
>>>>>>> 16ae348a
        super().update_forward_refs(**kwargs)

    class Config:
        alias_generator = snake_to_camelcap
        allow_population_by_field_name = True

    @classmethod
    def required_fields(cls) -> list[str]:
        return [
            field_name
            for field_name, field in cls.__dict__.get("__fields__", {}).items()
            if field != Optional
        ]

    @staticmethod
    def get_field_type(field: Any) -> Any:
        """
        Resolves the base field type for a model
        """
        field_type = field.type_ if isinstance(field, ModelField) else field
        if field_type == Optional:
            field_type = field_type[0]

        if (
            type(field_type) in [dict, GenericAlias, list, List, Set, set]
            or get_origin(field_type) == Union
        ) and (field_types := get_args(field_type)):
            return BaseModel.get_field_type(field_types[0])

        return field_type

    def get_attribute_val_for_account(
        self,
        aws_account: AWSAccount,
        attr: str,
        as_boto_dict: bool = True,
        context: ExecutionContext = None,
    ):
        # Support for nested attributes via dot notation. Example: properties.tags
        attr_val = self
        for attr_key in attr.split("."):
            attr_val = getattr(attr_val, attr_key)

        if as_boto_dict and hasattr(attr_val, "_apply_resource_dict"):
            return attr_val._apply_resource_dict(aws_account, context)
        elif not isinstance(attr_val, list):
            return attr_val

        matching_definitions = [
            val for val in attr_val if apply_to_account(val, aws_account, context)
        ]
        if len(matching_definitions) == 0:
            # Fallback to the default definition
            field = self
            split_key = attr.split(".")
            if len(split_key) > 1:
                for key in split_key[:-1]:
                    field = getattr(field, key)
            return field.__fields__[split_key[-1]].default
        elif as_boto_dict:
            return [
                match._apply_resource_dict(aws_account, context)
                if hasattr(match, "_apply_resource_dict")
                else match
                for match in matching_definitions
            ]
        else:
            return matching_definitions

    def _apply_resource_dict(
        self, aws_account: AWSAccount = None, context: ExecutionContext = None
    ) -> dict:
        exclude_keys = {
            "deleted",
            "expires_at",
            "included_accounts",
            "excluded_accounts",
            "included_orgs",
            "excluded_orgs",
            "owner",
            "template_type",
            "file_path",
        }
        exclude_keys.update(self.exclude_keys)
        has_properties = hasattr(self, "properties")
        properties = getattr(self, "properties", self)
        if aws_account:
            resource_dict = {
                k: self.get_attribute_val_for_account(
                    aws_account,
                    f"properties.{k}" if has_properties else k,
                    context=context,
                )
                for k in properties.__dict__.keys()
                if k not in exclude_keys
            }
            resource_dict = {k: v for k, v in resource_dict.items() if bool(v)}
        else:
            resource_dict = properties.dict(
                exclude=exclude_keys, exclude_none=True, exclude_unset=False
            )

        return {self.case_convention(k): v for k, v in resource_dict.items()}

    def apply_resource_dict(
        self, aws_account: AWSAccount, context: ExecutionContext
    ) -> dict:
        response = self._apply_resource_dict(aws_account, context)
        variables = {var.key: var.value for var in aws_account.variables}
        variables["account_id"] = aws_account.account_id
        variables["account_name"] = aws_account.account_name
        if hasattr(self, "owner") and (owner := getattr(self, "owner", None)):
            variables["owner"] = owner

        rtemplate = Environment(loader=BaseLoader()).from_string(json.dumps(response))
        data = rtemplate.render(**variables)
        return json.loads(data)

    async def remove_expired_resources(self, context: ExecutionContext):
        # Look at current model and recurse through submodules to see if it is a subclass of ExpiryModel
        # If it is, then call the remove_expired_resources method

        if issubclass(type(self), ExpiryModel):
            if hasattr(self, "expires_at") and self.expires_at:
                if self.expires_at < datetime.datetime.utcnow():
                    self.deleted = True
                    log.info("Expired resource found, marking for deletion")
                    return self
        for field_name in self.__fields__.keys():
            field_val = getattr(self, field_name)
            if isinstance(field_val, list):
                await asyncio.gather(
                    *[
                        elem.remove_expired_resources(context)
                        for elem in field_val
                        if isinstance(elem, BaseModel)
                    ]
                )
                for elem in field_val:
                    if getattr(elem, "deleted", None) is True:
                        field_val.remove(elem)

            elif not (
                isinstance(field_val, BaseModel) or isinstance(field_val, ExpiryModel)
            ):
                continue

            else:
                if isinstance(field_val, BaseModel):
                    await field_val.remove_expired_resources(context)
                    if getattr(field_val, "deleted", None) is True:
                        setattr(self, field_name, None)

    @property
    def exclude_keys(self) -> set:
        return set()

    @property
    def case_convention(self):
        return snake_to_camelcap

    @property
    def resource_type(self) -> str:
        raise NotImplementedError

    @property
    def resource_id(self) -> str:
        raise NotImplementedError


class ProposedChangeType(Enum):
    CREATE = "Create"
    UPDATE = "Update"
    DELETE = "Delete"
    ATTACH = "Attach"
    DETACH = "Detach"


class ProposedChange(PydanticBaseModel):
    change_type: ProposedChangeType
    account: Optional[
        str
    ]  # Used for Org related changes like permission set account assignments
    attribute: Optional[str]
    resource_id: Optional[str]
    resource_type: Optional[str]
    current_value: Optional[Union[list, dict, str, int]]
    new_value: Optional[Union[list, dict, str, int]]
    change_summary: Optional[dict]


class AccountChangeDetails(PydanticBaseModel):
    org_id: Optional[str]
    account: Union[str, int]
    resource_id: Union[str, int]
    current_value: Optional[dict]
    new_value: Optional[dict]
    proposed_changes: list[ProposedChange] = Field(default=[])


class TemplateChangeDetails(PydanticBaseModel):
    resource_id: str
    resource_type: str
    template_path: str
    # Supports multi-account providers and single-account providers
    proposed_changes: Optional[
        Union[list[AccountChangeDetails], list[ProposedChange]]
    ] = None

    class Config:
        json_encoders = {PrettyOrderedSet: list}

    def dict(
        self,
        *,
        include: Optional[
            Union["AbstractSetIntStr", "MappingIntStrAny"]  # noqa
        ] = None,
        exclude: Optional[
            Union["AbstractSetIntStr", "MappingIntStrAny"]  # noqa
        ] = None,
        by_alias: bool = False,
        skip_defaults: Optional[bool] = None,
        exclude_unset: bool = True,
        exclude_defaults: bool = False,
        exclude_none: bool = True,
    ) -> "DictStrAny":  # noqa
        response = self.json(
            include=include,
            exclude=exclude,
            by_alias=by_alias,
            skip_defaults=skip_defaults,
            exclude_unset=exclude_unset,
            exclude_defaults=exclude_defaults,
            exclude_none=exclude_none,
        )
        return json.loads(response)


class BaseTemplate(
    BaseModel,
):
    template_type: str
    file_path: str
    iambic_managed: Optional[IambicManaged] = Field(
        IambicManaged.UNDEFINED,
        description="Controls the directionality of Iambic changes",
    )

    def dict(
        self,
        *,
        include: Optional[
            Union["AbstractSetIntStr", "MappingIntStrAny"]  # noqa
        ] = None,
        exclude: Optional[
            Union["AbstractSetIntStr", "MappingIntStrAny"]  # noqa
        ] = None,
        by_alias: bool = False,
        skip_defaults: Optional[bool] = None,
        exclude_unset: bool = True,
        exclude_defaults: bool = False,
        exclude_none: bool = True,
    ) -> "DictStrAny":  # noqa
        if exclude:
            exclude.add("file_path")
        else:
            exclude = {"file_path"}

        template_dict = self.json(
            include=include,
            exclude=exclude,
            by_alias=by_alias,
            skip_defaults=skip_defaults,
            exclude_unset=exclude_unset,
            exclude_defaults=exclude_defaults,
            exclude_none=exclude_none,
        )
        template_dict = json.loads(template_dict)
        template_dict["template_type"] = self.template_type
        return template_dict

    def write(self, exclude_none=True, exclude_unset=True, exclude_defaults=True):
        input_dict = self.dict(
            exclude_none=exclude_none,
            exclude_unset=exclude_unset,
            exclude_defaults=exclude_defaults,
            exclude={"file_path"},
        )
        sorted_input_dict = sort_dict(input_dict)
        as_yaml = yaml.dump(sorted_input_dict)
        # Force template_type to be at the top of the yaml
        template_type_str = f"template_type: {self.template_type}"
        as_yaml = as_yaml.replace(f"{template_type_str}\n", "")
        as_yaml = as_yaml.replace(f"\n{template_type_str}", "")
        as_yaml = f"{template_type_str}\n{as_yaml}"
        os.makedirs(os.path.dirname(os.path.expanduser(self.file_path)), exist_ok=True)
        with open(self.file_path, "w") as f:
            f.write(as_yaml)

    def delete(self):
        log.info("Deleting template file", file_path=self.file_path)
        try:
            repo = Repo(self.file_path, search_parent_directories=True)
            repo.index.remove([self.file_path], working_tree=True)
        except Exception as e:
            log.error(
                "Unable to remove file from local Git repo. Deleting manually",
                error=e,
                file_path=self.file_path,
            )
            os.remove(self.file_path)

    async def apply(
        self, config: Config, context: ExecutionContext
    ) -> TemplateChangeDetails:
        raise NotImplementedError

    @classmethod
    def load(cls, file_path: str):
        return cls(file_path=file_path, **yaml.load(open(file_path)))


class Variable(PydanticBaseModel):
    key: str
    value: str


class ExpiryModel(PydanticBaseModel):
    expires_at: Optional[Union[str, datetime.datetime, datetime.date]] = Field(
        None, description="The date and time the resource will be/was set to deleted."
    )
    deleted: Optional[bool] = Field(
        False,
        description=(
            "Denotes whether the resource has been removed from AWS."
            "Upon being set to true, the resource will be deleted the next time iambic is ran."
        ),
    )

    @validator("expires_at", pre=True)
    def parse_expires_at(cls, value):
        if not value or isinstance(value, datetime.datetime):
            return value
        elif isinstance(value, datetime.date):
            return datetime.datetime.combine(value, datetime.datetime.min.time())
        return dateparser.parse(
            value,
        )<|MERGE_RESOLUTION|>--- conflicted
+++ resolved
@@ -30,13 +30,7 @@
 class BaseModel(PydanticBaseModel):
     @classmethod
     def update_forward_refs(cls, **kwargs):
-<<<<<<< HEAD
-        from iambic.aws.models import Deleted
-
-        kwargs.update({"Union": Union, "Deleted": Deleted, "List": List, "Set": Set})
-=======
         kwargs.update({"Union": Union})
->>>>>>> 16ae348a
         super().update_forward_refs(**kwargs)
 
     class Config:
