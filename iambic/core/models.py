from __future__ import annotations

import asyncio
import datetime
import json
import os
<<<<<<< HEAD
import resource
from datetime import date, datetime
=======
from datetime import datetime
>>>>>>> fb695fa1
from enum import Enum
from types import GenericAlias
from typing import TYPE_CHECKING, List, Optional, Set, Union, get_args, get_origin

import dateparser
from deepdiff.model import PrettyOrderedSet
from git import Repo
from jinja2 import BaseLoader, Environment
from pydantic import BaseModel as PydanticBaseModel
from pydantic import Field, validator
from pydantic.fields import ModelField

from iambic.aws.utils import apply_to_account
from iambic.core.context import ExecutionContext
<<<<<<< HEAD
from iambic.core.logger import log
from iambic.core.utils import snake_to_camelcap, yaml
=======
from iambic.core.utils import snake_to_camelcap, sort_dict, yaml
>>>>>>> fb695fa1

if TYPE_CHECKING:
    from iambic.aws.models import AWSAccount, Deleted
    from iambic.config.models import Config


class BaseModel(PydanticBaseModel):
    class Config:
        alias_generator = snake_to_camelcap
        allow_population_by_field_name = True

    @classmethod
    def required_fields(cls) -> list[str]:
        return [
            field_name
            for field_name, field in cls.__dict__.get("__fields__", {}).items()
            if field != Optional
        ]

    @staticmethod
    def get_field_type(field: any) -> any:
        """
        Resolves the base field type for a model
        """
        field_type = field.type_ if isinstance(field, ModelField) else field
        if field_type == Optional:
            field_type = field_type[0]

        if (
            type(field_type) in [dict, GenericAlias, list, List, Set, set]
            or get_origin(field_type) == Union
        ) and (field_types := get_args(field_type)):
            return BaseModel.get_field_type(field_types[0])

        return field_type

    def get_attribute_val_for_account(
        self,
        aws_account: AWSAccount,
        attr: str,
        as_boto_dict: bool = True,
        context: ExecutionContext = None,
    ):
        # Support for nested attributes via dot notation. Example: properties.tags
        attr_val = self
        for attr_key in attr.split("."):
            attr_val = getattr(attr_val, attr_key)

        if as_boto_dict and hasattr(attr_val, "_apply_resource_dict"):
            return attr_val._apply_resource_dict(aws_account, context)
        elif not isinstance(attr_val, list):
            return attr_val

        matching_definitions = [
            val for val in attr_val if apply_to_account(val, aws_account, context)
        ]
        if len(matching_definitions) == 0:
            # Fallback to the default definition
            field = self
            split_key = attr.split(".")
            if len(split_key) > 1:
                for key in split_key[:-1]:
                    field = getattr(field, key)
            return field.__fields__[split_key[-1]].default
        elif as_boto_dict:
            return [
                match._apply_resource_dict(aws_account, context)
                if hasattr(match, "_apply_resource_dict")
                else match
                for match in matching_definitions
            ]
        else:
            return matching_definitions

    def _apply_resource_dict(
        self, aws_account: AWSAccount = None, context: ExecutionContext = None
    ) -> dict:
        exclude_keys = {
            "deleted",
            "expires_at",
            "included_accounts",
            "excluded_accounts",
            "included_orgs",
            "excluded_orgs",
            "owner",
            "template_type",
            "file_path",
        }
        exclude_keys.update(self.exclude_keys)
        has_properties = hasattr(self, "properties")
        properties = getattr(self, "properties", self)
        if aws_account:
            resource_dict = {
                k: self.get_attribute_val_for_account(
                    aws_account,
                    f"properties.{k}" if has_properties else k,
                    context=context,
                )
                for k in properties.__dict__.keys()
                if k not in exclude_keys
            }
            resource_dict = {k: v for k, v in resource_dict.items() if bool(v)}
        else:
            resource_dict = properties.dict(
                exclude=exclude_keys, exclude_none=True, exclude_unset=False
            )

        return {self.case_convention(k): v for k, v in resource_dict.items()}

    def apply_resource_dict(
        self, aws_account: AWSAccount, context: ExecutionContext
    ) -> dict:
        response = self._apply_resource_dict(aws_account, context)
        variables = {var.key: var.value for var in aws_account.variables}
        variables["account_id"] = aws_account.account_id
        variables["account_name"] = aws_account.account_name
        if hasattr(self, "owner") and (owner := getattr(self, "owner", None)):
            variables["owner"] = owner

        rtemplate = Environment(loader=BaseLoader()).from_string(json.dumps(response))
        data = rtemplate.render(**variables)
        return json.loads(data)

    async def remove_expired_resources(self, context: ExecutionContext):
        # Look at current model and recurse through submodules to see if it is a subclass of ExpiryModel
        # If it is, then call the remove_expired_resources method
        if issubclass(type(self), ExpiryModel):
            if hasattr(self, "expires_at") and self.expires_at:
                if self.expires_at < datetime.utcnow():
                    # TODO: How to handle this?
                    # ProposedChange(
                    #     change_type=ProposedChangeType.DELETE,
                    #     change_summary=self.dict(),
                    # )
                    if context.execute:
                        self.deleted = True
                        return
        for field_name in self.__fields__.keys():
            field_val = getattr(self, field_name)
            if not issubclass(type(field_val), ExpiryModel):
                continue
            if isinstance(field_val, list):
                new_value = await asyncio.gather(
                    *[elem.remove_expired_resources(context) for elem in field_val]
                )
                setattr(self, field_name, new_value)
            else:
                new_value = await field_val.remove_expired_resources(context)
                setattr(resource, field_name, new_value)

    @property
    def exclude_keys(self) -> set:
        return set()

    @property
    def case_convention(self):
        return snake_to_camelcap

    @property
    def resource_type(self) -> str:
        raise NotImplementedError

    @property
    def resource_id(self) -> str:
        raise NotImplementedError


class ProposedChangeType(Enum):
    CREATE = "Create"
    UPDATE = "Update"
    DELETE = "Delete"
    ATTACH = "Attach"
    DETACH = "Detach"


class ProposedChange(PydanticBaseModel):
    change_type: ProposedChangeType
    attribute: Optional[str]
    resource_id: Optional[str]
    resource_type: Optional[str]
    current_value: Optional[Union[list, dict, str, int]]
    new_value: Optional[Union[list, dict, str, int]]
    change_summary: Optional[dict]


class AccountChangeDetails(PydanticBaseModel):
    account: Union[str, int]
    resource_id: Union[str, int]
    current_value: Optional[dict]
    new_value: Optional[dict]
    proposed_changes: list[ProposedChange] = Field(default=[])


class TemplateChangeDetails(PydanticBaseModel):
    resource_id: str
    resource_type: str
    template_path: str
    # Supports multi-account providers and single-account providers
    proposed_changes: Optional[
        Union[list[AccountChangeDetails], list[ProposedChange]]
    ] = None

    class Config:
        json_encoders = {PrettyOrderedSet: list}

    def dict(
        self,
        *,
        include: Optional[
            Union["AbstractSetIntStr", "MappingIntStrAny"]  # noqa
        ] = None,
        exclude: Optional[
            Union["AbstractSetIntStr", "MappingIntStrAny"]  # noqa
        ] = None,
        by_alias: bool = False,
        skip_defaults: Optional[bool] = None,
        exclude_unset: bool = True,
        exclude_defaults: bool = False,
        exclude_none: bool = True,
    ) -> "DictStrAny":  # noqa
        response = self.json(
            include=include,
            exclude=exclude,
            by_alias=by_alias,
            skip_defaults=skip_defaults,
            exclude_unset=exclude_unset,
            exclude_defaults=exclude_defaults,
            exclude_none=exclude_none,
        )
        return json.loads(response)


class BaseTemplate(
    BaseModel,
):
    template_type: str
    file_path: str
    read_only: Optional[bool] = Field(
        False,
        description="If set to True, iambic will only log drift instead of apply changes when drift is detected.",
    )

    def dict(
        self,
        *,
        include: Optional[
            Union["AbstractSetIntStr", "MappingIntStrAny"]  # noqa
        ] = None,
        exclude: Optional[
            Union["AbstractSetIntStr", "MappingIntStrAny"]  # noqa
        ] = None,
        by_alias: bool = False,
        skip_defaults: Optional[bool] = None,
        exclude_unset: bool = True,
        exclude_defaults: bool = False,
        exclude_none: bool = True,
    ) -> "DictStrAny":  # noqa
        if exclude:
            exclude.add("file_path")
        else:
            exclude = {"file_path"}

        template_dict = self.json(
            include=include,
            exclude=exclude,
            by_alias=by_alias,
            skip_defaults=skip_defaults,
            exclude_unset=exclude_unset,
            exclude_defaults=exclude_defaults,
            exclude_none=exclude_none,
        )
        template_dict = json.loads(template_dict)
        template_dict["template_type"] = self.template_type
        return template_dict

    def write(self, exclude_none=True, exclude_unset=True, exclude_defaults=True):
        input_dict = self.dict(
            exclude_none=exclude_none,
            exclude_unset=exclude_unset,
            exclude_defaults=exclude_defaults,
        )
        sorted_input_dict = sort_dict(input_dict)
        as_yaml = yaml.dump(sorted_input_dict)
        # Force template_type to be at the top of the yaml
        template_type_str = f"template_type: {self.template_type}"
        as_yaml = as_yaml.replace(f"{template_type_str}\n", "")
        as_yaml = as_yaml.replace(f"\n{template_type_str}", "")
        as_yaml = f"{template_type_str}\n{as_yaml}"
        os.makedirs(os.path.dirname(os.path.expanduser(self.file_path)), exist_ok=True)
        with open(self.file_path, "w") as f:
            f.write(as_yaml)

    def delete(self):
        log.info(f"Deleting template file", file_path=self.file_path)
        try:
            repo = Repo(self.file_path, search_parent_directories=True)
            repo.index.remove([self.file_path], working_tree=True)
        except Exception as e:
            log.error(
                f"Unable to remove file from local Git repo. Deleting manually",
                error=e,
                file_path=self.file_path,
            )
            os.remove(self.file_path)

    async def apply(
        self, config: Config, context: ExecutionContext
    ) -> TemplateChangeDetails:
        raise NotImplementedError

    @classmethod
    def load(cls, file_path: str):
        return cls(file_path=file_path, **yaml.load(open(file_path)))


class Variable(PydanticBaseModel):
    key: str
    value: str


class ExpiryModel(PydanticBaseModel):
<<<<<<< HEAD
    expires_at: Optional[Union[str, datetime, date]] = Field(
=======
    expires_at: Optional[datetime] = Field(
>>>>>>> fb695fa1
        None, description="The date and time the resource will be/was set to deleted."
    )
    deleted: Optional[Union[bool, List[Deleted]]] = Field(
        False,
        description=(
            "Denotes whether the resource has been removed from AWS."
            "Upon being set to true, the resource will be deleted the next time iambic is ran."
        ),
<<<<<<< HEAD
    )

    @validator("expires_at", pre=True)
    def parse_expires_at(cls, value):
        if isinstance(value, datetime) or isinstance(value, date):
            return value
        return dateparser.parse(
            value,
        )
=======
    )
>>>>>>> fb695fa1
<|MERGE_RESOLUTION|>--- conflicted
+++ resolved
@@ -4,12 +4,7 @@
 import datetime
 import json
 import os
-<<<<<<< HEAD
 import resource
-from datetime import date, datetime
-=======
-from datetime import datetime
->>>>>>> fb695fa1
 from enum import Enum
 from types import GenericAlias
 from typing import TYPE_CHECKING, List, Optional, Set, Union, get_args, get_origin
@@ -24,12 +19,8 @@
 
 from iambic.aws.utils import apply_to_account
 from iambic.core.context import ExecutionContext
-<<<<<<< HEAD
 from iambic.core.logger import log
-from iambic.core.utils import snake_to_camelcap, yaml
-=======
 from iambic.core.utils import snake_to_camelcap, sort_dict, yaml
->>>>>>> fb695fa1
 
 if TYPE_CHECKING:
     from iambic.aws.models import AWSAccount, Deleted
@@ -323,13 +314,13 @@
             f.write(as_yaml)
 
     def delete(self):
-        log.info(f"Deleting template file", file_path=self.file_path)
+        log.info("Deleting template file", file_path=self.file_path)
         try:
             repo = Repo(self.file_path, search_parent_directories=True)
             repo.index.remove([self.file_path], working_tree=True)
         except Exception as e:
             log.error(
-                f"Unable to remove file from local Git repo. Deleting manually",
+                "Unable to remove file from local Git repo. Deleting manually",
                 error=e,
                 file_path=self.file_path,
             )
@@ -351,11 +342,7 @@
 
 
 class ExpiryModel(PydanticBaseModel):
-<<<<<<< HEAD
-    expires_at: Optional[Union[str, datetime, date]] = Field(
-=======
-    expires_at: Optional[datetime] = Field(
->>>>>>> fb695fa1
+    expires_at: Optional[Union[str, datetime.datetime, datetime.date]] = Field(
         None, description="The date and time the resource will be/was set to deleted."
     )
     deleted: Optional[Union[bool, List[Deleted]]] = Field(
@@ -364,16 +351,12 @@
             "Denotes whether the resource has been removed from AWS."
             "Upon being set to true, the resource will be deleted the next time iambic is ran."
         ),
-<<<<<<< HEAD
     )
 
     @validator("expires_at", pre=True)
     def parse_expires_at(cls, value):
-        if isinstance(value, datetime) or isinstance(value, date):
+        if isinstance(value, datetime.datetime) or isinstance(value, datetime.date):
             return value
         return dateparser.parse(
             value,
-        )
-=======
-    )
->>>>>>> fb695fa1
+        )