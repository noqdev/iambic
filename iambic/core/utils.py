from __future__ import annotations

import asyncio
import contextlib
<<<<<<< HEAD
import gc
import glob
=======
>>>>>>> ba77605c
import os
import pathlib
import re
import sys
import tempfile
import typing
from datetime import date, datetime
from io import StringIO
from pathlib import Path
from typing import TYPE_CHECKING, Any, Coroutine, Optional, Union
from urllib.parse import unquote_plus

import aiofiles
from asgiref.sync import sync_to_async
from ruamel.yaml import YAML

from iambic.core import noq_json as json
from iambic.core.aio_utils import gather_limit
from iambic.core.exceptions import RateLimitException
from iambic.core.iambic_enum import IambicManaged
from iambic.core.logger import log

if TYPE_CHECKING:
    from iambic.core.models import ProposedChange


NOQ_TEMPLATE_REGEX = r".*template_type:\n?.*NOQ::"
RATE_LIMIT_STORAGE: dict[str, int] = {}

__WRITABLE_DIRECTORY__ = pathlib.Path.home()


def init_writable_directory() -> None:
    # use during development
    __WRITABLE_DIRECTORY__ = pathlib.Path.home()

    # use by docker image user
    if os.environ.get("IAMBIC_DOCKER_CONTAINER", False):
        log.info("IAMBIC_DOCKER_CONTAINER is set, using /app as writable directory")
        __WRITABLE_DIRECTORY__ = pathlib.Path("/app")

    # use by lambda deployment - the order matters because lambda deployment
    # still use a docker container but still cannot write to anywhere but os temp dir
    if os.environ.get("AWS_LAMBDA_FUNCTION_NAME", False):
        temp_writable_directory = tempfile.mkdtemp(prefix="lambda")
        log.info(
            f"AWS_LAMBDA_FUNCTION_NAME is set, using {temp_writable_directory} as writable directory"
        )
        __WRITABLE_DIRECTORY__ = pathlib.Path(temp_writable_directory)

    this_module = sys.modules[__name__]
    setattr(this_module, "__WRITABLE_DIRECTORY__", __WRITABLE_DIRECTORY__)


def get_writable_directory() -> pathlib.Path:
    return __WRITABLE_DIRECTORY__


def camel_to_snake(str_obj: str) -> str:
    return re.sub("([a-z0-9])([A-Z])", r"\1_\2", str_obj).lower()


def camel_to_kebab(str_obj: str) -> str:
    return re.sub("([a-z0-9])([A-Z])", r"\1-\2", str_obj).lower()


def snake_to_camelback(str_obj: str) -> str:
    return re.sub(r"_([a-z])", lambda x: x.group(1).upper(), str_obj)


def snake_to_camelcap(str_obj: str) -> str:
    str_obj = camel_to_snake(
        str_obj
    ).title()  # normalize string and add required case convention
    return str_obj.replace("_", "")  # Remove underscores


async def plugin_apply_wrapper(
    apply_awaitable: Coroutine, proposed_changes: list[ProposedChange]
) -> list[ProposedChange]:
    exceptions = []
    try:
        await apply_awaitable
    except Exception as e:
        exceptions.append(str(e))
    for change in proposed_changes:
        change.exceptions_seen = exceptions
    return proposed_changes


async def resource_file_upsert(
    file_path: Union[str, pathlib.Path],
    content_as_dict: dict,
    replace_file: bool = False,
):
    """
    Update or create a resource file with the given content.

    This function updates or creates a resource file at the given file path with the given content, which is
    represented as a dictionary. If the file already exists and `replace_file` is False, the function merges
    the existing content with the new content. If `replace_file` is True, the function overwrites the file
    with the new content.

    Args:
    - file_path (Union[str, pathlib.Path]): The file path for the resource file.
    - content_as_dict (dict): The content to be written to the resource file, represented as a dictionary.
    - replace_file (bool, optional): A flag indicating whether to replace the file if it already exists.
        Default is False.

    Returns:
    - None
    """
    if (
        not replace_file
        and os.path.exists(file_path)
        and os.stat(file_path).st_size != 0
    ):
        async with aiofiles.open(file_path, mode="r") as f:
            content_dict = json.loads(await f.read())
            content_as_dict = {**content_dict, **content_as_dict}

    async with aiofiles.open(file_path, mode="w") as f:
        await f.write(json.dumps(content_as_dict, indent=2))


async def file_regex_search(
    file_path: Union[str, Path], re_pattern: str
) -> Union[str, None]:
    async with aiofiles.open(file_path, mode="r") as f:
        file_content = await f.read()
        if re.search(re_pattern, file_content):
            return file_path


async def gather_templates(repo_dir: str, template_type: str = None) -> list[str]:
    repo_dir_path = Path(repo_dir)
    if not repo_dir_path.is_dir():
        raise ValueError(f"{repo_dir_path} is not a directory")

    if template_type and template_type.startswith("NOQ::"):
        # Strip the prefix, so it plays nice with NOQ_TEMPLATE_REGEX
        template_type = template_type.replace("NOQ::", "")

    regex_pattern = (
        rf"{NOQ_TEMPLATE_REGEX}.*{template_type}"
        if template_type
        else NOQ_TEMPLATE_REGEX
    )
    # since multiple glob pattern can potential intersect, we use a set data structure
    # to suppress any duplicate for defensive measure
    # Support both yaml and yml extensions for templates
    file_path_set = set()
    # >>> glob.glob('**/*.txt', recursive=True)
    # ['2.txt', 'sub/3.txt']
    file_path_set.update(repo_dir_path.glob("**/*.yaml"))
    file_path_set.update(repo_dir_path.glob("**/*.yml"))

    file_paths = await gather_limit(
        *[file_regex_search(fp, regex_pattern) for fp in file_path_set],
        limit=int(os.environ.get("IAMBIC_GATHER_TEMPLATES_LIMIT", 10)),
    )
    return [fp for fp in file_paths if fp]


async def aio_wrapper(fnc, *args, **kwargs):
    thread_sensitive = kwargs.pop("thread_sensitive", False)
    return await sync_to_async(fnc, thread_sensitive=thread_sensitive)(*args, **kwargs)


class NoqYaml(YAML):
    def dump(self, data, stream=None, **kw):
        inefficient = False
        if stream is None:
            inefficient = True
            stream = StringIO()
        YAML.dump(self, data, stream, **kw)
        if inefficient:
            return stream.getvalue()


class NoqSemaphore:
    def __init__(
        self, callback_function: any, batch_size: int, callback_is_async: bool = True
    ):
        """Makes a reusable semaphore that wraps a provided function.
        Useful for batch processing things that could be rate limited.

        Example logs hello there 3 times in quick succession, waits 3 seconds then processes another 3:
            from datetime import datetime

            async def hello_there():
                log.info(f"Hello there - {datetime.utcnow()}")
                await asyncio.sleep(3)

            hello_there_semaphore = NoqSemaphore(hello_there, 3)
            asyncio.run(hello_there_semaphore.process([{} for _ in range(10)]))
        """
        self.limit = asyncio.Semaphore(batch_size)
        self.callback_function = callback_function
        self.callback_is_async = callback_is_async

    async def handle_message(self, **kwargs):
        async with self.limit:
            if self.callback_is_async:
                return await self.callback_function(**kwargs)

            return await aio_wrapper(self.callback_function, **kwargs)

    async def process(self, messages: list[dict], return_exceptions=False):
        return await asyncio.gather(
            *[asyncio.create_task(self.handle_message(**msg)) for msg in messages],
            return_exceptions=return_exceptions,
        )


async def async_batch_processor(
    tasks: list,
    batch_size: int,
    seconds_between_process: Union[int, float, None] = None,
    return_exceptions: bool = False,
) -> list:
    """
    Batches up tasks in an effort to prevent rate limiting
    """
    if len(tasks) <= batch_size:
        return await asyncio.gather(*tasks, return_exceptions=return_exceptions)

    response = []
    for min_elem in range(0, len(tasks), batch_size):
        response.extend(
            await asyncio.gather(
                *tasks[min_elem : min_elem + batch_size],
                return_exceptions=return_exceptions,
            )
        )
        if len(response) == len(tasks):
            return response

        if seconds_between_process:
            await asyncio.sleep(seconds_between_process)

        gc.collect()

    return response


def un_wrap_json(json_obj: Any) -> Any:
    """Helper function to unwrap nested JSON in the AWS Config resource configuration."""
    # pylint: disable=C0103,W0703,R0911
    # Is this a field that we can safely return?
    if isinstance(json_obj, (type(None), int, bool, float)):  # noqa
        return json_obj
    # Is this a Datetime? Convert it to a string and return it:
    if isinstance(json_obj, datetime):
        return str(json_obj)
    # Is this a Dictionary?
    if isinstance(json_obj, dict):
        decoded = {k: un_wrap_json(v) for k, v in json_obj.items()}
    elif isinstance(json_obj, list):
        decoded = [un_wrap_json(x) for x in json_obj]
        # Yes, try to sort the contents of lists. This is because AWS does not consistently store list ordering for many resource types:
        with contextlib.suppress(Exception):
            sorted_list = sorted(decoded)
            decoded = sorted_list
    else:
        # Try to load the JSON string:
        try:
            # Check if the string starts with a "[" or a "{" (because apparently '123' is a valid JSON)
            for check_field in {
                "{",
                "[",
                '"{',
                '"[',
            }:  # Some of the double-wrapping is really ridiculous
                if json_obj.startswith(check_field):
                    decoded = json.loads(json_obj)
                    # If we loaded this properly, then we need to pass the decoded JSON back in for all the nested stuff:
                    return un_wrap_json(decoded)
            # Check if this string is URL Encoded - if it is, then re-run it through:
            decoded = unquote_plus(json_obj)
            return un_wrap_json(decoded) if decoded != json_obj else json_obj
        except Exception:  # noqa
            return json_obj
    return decoded


def un_wrap_json_and_dump_values(json_obj: Any) -> Any:
    json_obj = un_wrap_json(json_obj)
    for k, v in json_obj.items():
        json_obj[k] = json.dumps(v)
    return json_obj


# lifted from cloudumi's repo common.lib.generic import sort_dict, and modified to support prioritization
def sort_dict(original, prioritize=None):
    """Recursively sorts dictionary keys and dictionary values in alphabetical order,
    with optional prioritization of certain elements.
    """
    if prioritize is None:
        prioritize = [
            "template_type",
            "name",
            "description",
            "included_accounts",
            "excluded_accounts",
        ]
    if isinstance(original, dict):
        # Make a new "ordered" dictionary. No need for Collections in Python 3.7+
        # Sort the keys in the dictionary
        keys = sorted(original.keys())
        # Move the keys in the prioritized list to the front
        keys = [k for k in prioritize if k in keys] + [
            k for k in keys if k not in prioritize
        ]
        d = {k: v for k, v in [(k, original[k]) for k in keys]}
    else:
        d = original
    for k in d:
        if isinstance(d[k], str):
            continue
        if isinstance(d[k], list) and len(d[k]) > 1 and isinstance(d[k][0], str):
            d[k] = sorted(d[k])
        if isinstance(d[k], dict):
            d[k] = sort_dict(d[k], prioritize)
        if isinstance(d[k], list) and len(d[k]) >= 1 and isinstance(d[k][0], dict):
            for i in range(len(d[k])):
                d[k][i] = sort_dict(d[k][i], prioritize)
    return d


def transform_comments(yaml_dict):
    comment_dict = {}
    yaml_dict["metadata_commented_dict"] = comment_dict
    for key, comment in yaml_dict.ca.items.items():
        comment_dict[key] = comment[2].value
        value = yaml_dict[key]
        if isinstance(value, list) and len(value) > 0 and isinstance(value[0], dict):
            yaml_dict[key] = [transform_comments(n) for n in value]
        elif isinstance(value, dict):
            yaml_dict[key] = transform_comments(value)
    return yaml_dict


def create_commented_map(_dict: dict):
    from ruamel.yaml import CommentedMap

    commented_map = CommentedMap()
    index = 0
    comment_key_to_comment = _dict.pop("metadata_commented_dict", {})
    for key, value in _dict.items():
        if isinstance(value, list) and len(value) > 0 and isinstance(value[0], dict):
            value = [create_commented_map(n) for n in value]
        elif isinstance(value, dict):
            value = create_commented_map(value)
        commented_map.insert(index, key, value, comment_key_to_comment.get(key, None))
        index = index + 1
    return commented_map


typ = "rt"
yaml = NoqYaml(typ=typ)
yaml.preserve_quotes = True
yaml.indent(mapping=2, sequence=4, offset=2)
yaml.representer.ignore_aliases = lambda *data: True
yaml.width = 4096


def evaluate_on_provider(
    resource,
    provider_details,
    exclude_import_only: bool = True,
) -> bool:
    """
    Determine if the provided resource is on or should be on the given provider.

    This function takes a resource, provider details, and an execution context, and returns a Boolean indicating
    whether the resource should be evaluated on the provider. The evaluation is based on the rules defined in
    the resource's `included_children`, `excluded_children`, `included_parents`, and `excluded_parents`
    attributes, as well as the `iambic_managed` attribute of the resource and the provider details.

    Args:
    - resource: The resource to be evaluated.
    - provider_details: The provider details to use for the evaluation.
    - exclude_import_only (bool, optional): A flag indicating whether to exclude resources that are marked as
        import-only. Default is True.

    Returns:
    - A Boolean indicating whether the resource should be evaluated on the provider.
    """
    from iambic.core.models import AccessModelMixin

    no_op_values = [IambicManaged.DISABLED]
    if exclude_import_only:
        no_op_values.append(IambicManaged.IMPORT_ONLY)

    if (
        provider_details.iambic_managed in no_op_values
        or getattr(resource, "iambic_managed", None) in no_op_values
    ):
        return False

    if not isinstance(resource, AccessModelMixin):
        return True

    if provider_details.parent_id:
        if provider_details.parent_id in resource.excluded_parents:
            return False
        elif "*" not in resource.included_parents and not any(
            re.match(parent_id, provider_details.parent_id)
            for parent_id in resource.included_parents
        ):
            return False

    if not resource.included_children:
        return True

    provider_ids = sorted(provider_details.all_identifiers, key=len, reverse=True)
    included_children = sorted(
        [rule.lower() for rule in resource.included_children], key=len, reverse=True
    )
    excluded_children = sorted(
        [rule.lower() for rule in resource.excluded_children], key=len, reverse=True
    )
    exclude_weight = 0

    for exclude_rule in excluded_children:
        if exclude_rule == "*" or any(
            is_regex_match(exclude_rule, provider_id) for provider_id in provider_ids
        ):
            exclude_weight = len(exclude_rule)
            break

    for include_rule in included_children:
        if include_rule == "*" or any(
            is_regex_match(include_rule, provider_id) for provider_id in provider_ids
        ):
            return bool(len(include_rule) > exclude_weight)

    return False


def apply_to_provider(resource, provider_details) -> bool:
    if hasattr(resource, "deleted") and resource.deleted:
        return False

    return evaluate_on_provider(resource, provider_details)


def is_regex_match(regex, test_string):
    regex = regex.lower()
    test_string = test_string.lower()

    if "*" in regex:
        # Normalize user created regex to python regex
        # Example, dev-* to dev-.* to prevent re.match return True for eval on dev
        try:
            sanitized_regex = regex.replace(".*", "*").replace("*", ".*")
            return bool(re.match(sanitized_regex, test_string))
        except re.error:
            return regex == test_string
    else:
        # it is not an actual regex string, just string comparison
        return regex == test_string


def get_provider_value(matching_values: list, identifiers: set[str]):
    """
    Get the provider value that matches the given identifiers.

    This function takes a list of matching values and a set of identifiers, and returns the matching value that
    has the highest priority for the given identifiers. The priority of the matching values is determined based
    on the rules defined in the `included_children` and `excluded_children` attributes of each matching value.

    Args:
    - matching_values (list): A list of matching values to search through.
    - identifiers (set[str]): A set of identifiers to match against the rules.

    Returns:
    - The matching value that has the highest priority for the given identifiers.
    """
    included_account_map = dict()
    included_account_lists = list()

    for matching_val in matching_values:
        for included_account in matching_val.included_children:
            included_account_map[included_account] = matching_val
            included_account_lists.append(included_account)

    for included_account in sorted(included_account_lists, key=len, reverse=True):
        cur_val = included_account_map[included_account]
        included_children = sorted(
            [rule.lower() for rule in cur_val.included_children], key=len, reverse=True
        )
        excluded_children = sorted(
            [rule.lower() for rule in cur_val.excluded_children], key=len, reverse=True
        )
        exclude_weight = 0

        for exclude_rule in excluded_children:
            if exclude_rule == "*" or any(
                is_regex_match(exclude_rule, provider_id) for provider_id in identifiers
            ):
                exclude_weight = len(exclude_rule)
                break

        for include_rule in included_children:
            if include_rule == "*" or any(
                is_regex_match(include_rule, provider_id) for provider_id in identifiers
            ):
                if len(include_rule) > exclude_weight:
                    return cur_val
                else:
                    break


class GlobalRetryController:
    """
    A context manager class that automatically retries a function in case of rate limit exceptions.

    This class provides a convenient way to wrap a function execution with rate limit handling. It retries the function
    in case of rate limit exceptions and stores the state of the rate limit in a global storage to ensure that all
    similarly executed functions are paused when a rate limit exception is encountered.

    Attributes:
        wait_time (int): The time to wait before retrying the function in case of rate limit exceptions (default is 60
                        seconds).
        retry_exceptions (list): A list of exceptions that will trigger a retry (default is
                                      [TimeoutError, asyncio.exceptions.TimeoutError, RateLimitException]).
        fn_identifier (str): An identifier for the function that is being executed, used to store the state of the rate
                             limit in the global storage (default is None, in which case the function name is used).
        max_retries (int): The maximum number of times to retry the function in case of rate limit exceptions
                           (default is 10).
    """

    def __init__(
        self,
        wait_time: int = 60,
        retry_exceptions: Optional[list[Any]] = None,
        fn_identifier: Optional[str] = None,
        max_retries: int = 10,
    ):
        if retry_exceptions is None:
            retry_exceptions = [
                TimeoutError,
                asyncio.exceptions.TimeoutError,
                RateLimitException,
            ]
        self.wait_time = wait_time
        self.retry_exceptions = retry_exceptions
        self.fn_identifier = fn_identifier
        self.max_retries = max_retries

    async def __aenter__(self):
        return self

    async def __aexit__(self, exc_type, exc_val, exc_tb):
        pass

    async def __call__(self, func: typing.Callable, *args, **kwargs):
        if self.fn_identifier is not None:
            endpoint = self.fn_identifier
        else:
            endpoint = func.__name__
        retries = 0
        while retries < self.max_retries:
            try:
                res = await func(*args, **kwargs)
                if retries > 0:
                    log.info(f"Retry successful for {endpoint}.")
                return res
            except Exception as e:
                if type(e) not in self.retry_exceptions:
                    raise e
                if self.max_retries == retries + 1:
                    raise e
                if RATE_LIMIT_STORAGE.get(endpoint):
                    wait_time = (
                        RATE_LIMIT_STORAGE[endpoint] - asyncio.get_running_loop().time()
                    )
                    if wait_time > 0:
                        await asyncio.sleep(wait_time)
                    else:
                        del RATE_LIMIT_STORAGE[endpoint]
                RATE_LIMIT_STORAGE[endpoint] = (
                    asyncio.get_running_loop().time() + self.wait_time
                )
                retries += 1
                log.warning(
                    f"Rate limit hit for {endpoint}. Retrying in {self.wait_time} seconds."
                )


def sanitize_string(unsanitized_str, valid_characters_re):
    """
    This function sanitizes the session name typically passed as a parameter name, to ensure it is valid.
    """

    sanitized_str = ""
    max_length = 64  # Session names have a length limit of 64 characters
    for char in unsanitized_str:
        if len(sanitized_str) == max_length:
            break
        if re.match(valid_characters_re, char):
            sanitized_str += char
    return sanitized_str


def simplify_dt(_dt: Union[datetime, date]) -> str:
    """
    Simplify a datetime object  by converting it into a string
    with minute granularity. Useful for handling
    `expires_at` without needing to expose microsecond granularity in our templates.
    """
    if not isinstance(_dt, datetime) and not isinstance(_dt, date):
        return _dt
    dt_str = f"{_dt:%Y-%m-%dT%H:%M:%S}"[:-3]
    if isinstance(_dt, datetime) and _dt.tzinfo:
        dt_str += f" {_dt:%Z}"
    else:
        dt_str += " UTC"
    return dt_str


def normalize_dict_keys(
    obj, case_convention=camel_to_snake, skip_formatting_keys: list = None
):
    if not skip_formatting_keys:
        skip_formatting_keys = ["condition"]
    if isinstance(obj, dict):
        new_obj = dict()
        for k, v in obj.items():
            k = case_convention(k)
            if isinstance(v, list):
                new_obj[k] = [
                    normalize_dict_keys(x, case_convention, skip_formatting_keys)
                    for x in v
                ]
            else:
                new_obj[k] = (
                    normalize_dict_keys(v, case_convention, skip_formatting_keys)
                    if k not in skip_formatting_keys
                    else v
                )
        return new_obj
    elif isinstance(obj, list):
        return [
            normalize_dict_keys(x, case_convention, skip_formatting_keys) for x in obj
        ]
    else:
        return obj


def exceptions_in_proposed_changes(obj) -> bool:
    if isinstance(obj, dict):
        if obj.get("exceptions_seen"):
            return True

        new_obj = dict()
        for k, v in obj.items():
            if isinstance(v, list):
                new_obj[k] = any(exceptions_in_proposed_changes(x) for x in v)
            elif isinstance(v, dict):
                new_obj[k] = exceptions_in_proposed_changes(v)
        return any(list(new_obj.values())) if new_obj else False
    elif isinstance(obj, list):
        return any(exceptions_in_proposed_changes(x) for x in obj)<|MERGE_RESOLUTION|>--- conflicted
+++ resolved
@@ -2,11 +2,7 @@
 
 import asyncio
 import contextlib
-<<<<<<< HEAD
 import gc
-import glob
-=======
->>>>>>> ba77605c
 import os
 import pathlib
 import re
