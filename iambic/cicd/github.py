from __future__ import annotations

import json
import os
import re
import shutil
from enum import Enum
from typing import Any, Callable
from urllib.parse import urlparse

import yaml
from github import Github
from github.PullRequest import PullRequest

from iambic.core.git import Repo, clone_git_repo
from iambic.core.logger import log
from iambic.main import run_detect

iambic_app = __import__("iambic.lambda.app", globals(), locals(), [], 0)
lambda_run_handler = getattr(iambic_app, "lambda").app.run_handler
lambda_repo_path = getattr(iambic_app, "lambda").app.REPO_BASE_PATH


MERGEABLE_STATE_CLEAN = "clean"
MERGEABLE_STATE_BLOCKED = "blocked"


SHARED_CONTAINER_GITHUB_DIRECTORY = "/root/data"


class HandleIssueCommentReturnCode(Enum):
    UNDEFINED = 1
    NO_MATCHING_BODY = 2
    MERGEABLE_STATE_NOT_CLEAN = 3
    MERGED = 4
    PLANNED = 5


# context is a dictionary structure published by Github Action
# https://docs.github.com/en/actions/learn-github-actions/contexts#github-context
def run_handler(context: dict[str, Any]):
    github_token: str = context["token"]
    event_name: str = context["event_name"]
    log_params = {"event_name": event_name}
    log.info("run_handler", **log_params)
    github_client = Github(github_token)
    # TODO Support Github Enterprise with custom hostname
    # g = Github(base_url="https://{hostname}/api/v3", login_or_token="access_token")

    f: Callable[[Github, dict[str, Any]]] = EVENT_DISPATCH_MAP.get(event_name)
    if f:
        f(github_client, context)
    else:
        log.error("no supported handler")
        raise Exception("no supported handler")


def run_integration_command(command: str, context: dict[str, Any]):
    github_token: str = context["token"]
    github_client = Github(github_token)
    f: Callable[[Github, dict[str, Any]]] = INTEGRATION_DISPATCH_MAP.get(command)
    if f:
        f(github_client, context)
    else:
        log.error("no supported handler")
        raise Exception("no supported handler")


def format_github_url(repository_url: str, github_token: str) -> str:
    parse_result = urlparse(repository_url)
    return parse_result._replace(
        netloc="oauth2:{0}@{1}".format(github_token, parse_result.netloc)
    ).geturl()


def prepare_local_repo_for_new_commits(
    repo_url: str, repo_path: str, purpose: str
) -> Repo:
    if len(os.listdir(repo_path)) > 0:
        raise Exception(f"{repo_path} already exists. This is unexpected.")
    cloned_repo = clone_git_repo(repo_url, repo_path, None)
    cloned_repo.git.checkout("-b", f"attempt/{purpose}")

    # Note, this is for local usage, we don't actually
    # forward this commit upstream
    repo_config_writer = cloned_repo.config_writer()
    # TODO customize the name and email
    repo_config_writer.set_value("user", "name", "Iambic Merger")
    repo_config_writer.set_value("user", "email", "iambic-merger@iambic.org")
    repo_config_writer.release()

    return cloned_repo


def prepare_local_repo(
    repo_url: str, repo_path: str, pull_request_branch_name: str
) -> Repo:
    if len(os.listdir(repo_path)) > 0:
        raise Exception(f"{repo_path} already exists. This is unexpected.")
    cloned_repo = clone_git_repo(repo_url, repo_path, None)
    for remote in cloned_repo.remotes:
        remote.fetch()
    cloned_repo.git.checkout("-b", "attempt/git-apply")

    # Note, this is for local usage, we don't actually
    # forward this commit upstream
    repo_config_writer = cloned_repo.config_writer()
    repo_config_writer.set_value("user", "name", "Iambic Merger")
    repo_config_writer.set_value("user", "email", "iambic-merger@iambic.org")
    repo_config_writer.release()

    cloned_repo.git.merge(f"origin/{pull_request_branch_name}")
    log_params = {"last_commit_message": cloned_repo.head.commit.message}
    log.info(cloned_repo.head.commit.message, **log_params)
    return cloned_repo


def prepare_local_repo_from_remote_branch(
    repo_url: str, repo_path: str, pull_request_branch_name: str
) -> Repo:
    if len(os.listdir(repo_path)) > 0:
        raise Exception(f"{repo_path} already exists. This is unexpected.")
    cloned_repo = clone_git_repo(repo_url, repo_path, pull_request_branch_name)
    log_params = {"last_commit_message": cloned_repo.head.commit.message}
    log.info(cloned_repo.head.commit.message, **log_params)
    return cloned_repo


def load_proposed_changes(filepath: str) -> dict:
    if not os.path.exists(filepath):
        return {}
    with open(filepath, "r") as f:
        return yaml.load(f)


# TODO do more formatting to emphasize resources deletion
def format_proposed_changes(changes: dict) -> str:
    pass


TRUNCATED_WARNING = (
    "Plan is too large and truncated. View Run link to check the entire plan."
)
BODY_MAX_LENGTH = 65000
TRUNCATED_BODY_MAX_LENGTH = BODY_MAX_LENGTH - len(TRUNCATED_WARNING)
GIT_APPLY_COMMENT_TEMPLATE = """iambic {iambic_op} ran with:

```yaml
{plan}
```

<a href="{run_url}">Run</a>
"""


def ensure_body_length_fits_github_spec(body: str) -> str:
    if len(body) > BODY_MAX_LENGTH:
        body = TRUNCATED_WARNING + body[-TRUNCATED_BODY_MAX_LENGTH:-1]
    return body


def post_result_as_pr_comment(
    pull_request: PullRequest, context: dict[str, Any], iambic_op: str
) -> None:
    run_url = (
        context["server_url"]
        + "/"
        + context["repository"]
        + "/actions/runs/"
        + context["run_id"]
        + "/attempts/"
        + context["run_attempt"]
    )
    lines = []
    cwd = os.getcwd()
    filepath = f"{cwd}/proposed_changes.yaml"
    if os.path.exists(filepath):
        with open(filepath) as f:
            lines = f.readlines()
    plan = "".join(lines) if lines else "no changes"
    body = GIT_APPLY_COMMENT_TEMPLATE.format(
        plan=plan, run_url=run_url, iambic_op=iambic_op
    )
    body = ensure_body_length_fits_github_spec(body)
    pull_request.create_issue_comment(body)


def copy_data_to_data_directory() -> None:
    cwd = os.getcwd()
    filepath = f"{cwd}/proposed_changes.yaml"
    dest_dir = SHARED_CONTAINER_GITHUB_DIRECTORY
    if not os.path.exists(dest_dir):
        os.makedirs(dest_dir)
    if os.path.exists(filepath):
        shutil.copy(filepath, f"{dest_dir}/proposed_changes.yaml")


IAMBIC_SESSION_NAME_TEMPLATE = "org={org},repo={repo},pr={number}"
SESSION_NAME_REGEX = re.compile("[\\w=,.@-]+")


def get_session_name(repo_name: str, pull_request_number: str) -> str:
    org = ""
    repo = ""
    repo_parts = repo_name.split("/")
    if len(repo_parts) == 2:
        repo = repo_parts[1]
        org = repo_parts[0]
    else:
        repo = repo_name
    pending_session_name = IAMBIC_SESSION_NAME_TEMPLATE.format(
        org=org, repo=repo, number=pull_request_number
    )
    session_name = "".join(
        [c for c in pending_session_name if SESSION_NAME_REGEX.match(c)]
    )
    if session_name != pending_session_name:
        log_params = {
            "pending_session_name": pending_session_name,
            "session_name": session_name,
        }
        log.error("lossy-session-name", **log_params)
    return session_name


def handle_issue_comment(
    github_client: Github, context: dict[str, Any]
) -> HandleIssueCommentReturnCode:

    comment_body = context["event"]["comment"]["body"]
    log_params = {"COMMENT_DISPATCH_MAP_KEYS": COMMENT_DISPATCH_MAP.keys()}
    log.info("COMMENT_DISPATCH_MAP keys", **log_params)
    if comment_body not in COMMENT_DISPATCH_MAP:
        log_params = {"comment_body": comment_body}
        log.error("handle_issue_comment: no op", **log_params)
        return HandleIssueCommentReturnCode.NO_MATCHING_BODY

    github_token = context["token"]
    # repo_name is already in the format {repo_owner}/{repo_short_name}
    repo_name = context["repository"]
    pull_number = context["event"]["issue"]["number"]
    repository_url = context["event"]["repository"]["clone_url"]
    repo_url = format_github_url(repository_url, github_token)
    # repository_url_token
    templates_repo = github_client.get_repo(repo_name)
    pull_request = templates_repo.get_pull(pull_number)
    pull_request_branch_name = pull_request.head.ref
    log_params = {"pull_request_branch_name": pull_request_branch_name}
    log.info("PR remote branch name", **log_params)

    comment_func: Callable = COMMENT_DISPATCH_MAP[comment_body]
    return comment_func(
        context,
        pull_request,
        repo_name,
        pull_number,
        pull_request_branch_name,
        repo_url,
    )


def handle_iambic_git_apply(
    context: dict[str, Any],
    pull_request: PullRequest,
    repo_name: str,
    pull_number: str,
    pull_request_branch_name: str,
    repo_url: str,
):
    if pull_request.mergeable_state != MERGEABLE_STATE_CLEAN:
        # TODO log error and also make a comment to PR
        pull_request.create_issue_comment(
            "mergeable_state is {0}".format(pull_request.mergeable_state)
        )
        return HandleIssueCommentReturnCode.MERGEABLE_STATE_NOT_CLEAN

    session_name = get_session_name(repo_name, pull_number)
    os.environ["IAMBIC_SESSION_NAME"] = session_name

    try:
        prepare_local_repo(repo_url, lambda_repo_path, pull_request_branch_name)
        lambda_run_handler(None, {"command": "git_apply"})
        post_result_as_pr_comment(pull_request, context, "git-apply")
        copy_data_to_data_directory()
        pull_request.merge()
        return HandleIssueCommentReturnCode.MERGED
    except Exception as e:
        log.error("fault", exception=str(e))
        pull_request.create_issue_comment(
            "exception during git-apply is {0} \n {1}".format(
                pull_request.mergeable_state, e
            )
        )
        raise e


def handle_iambic_git_plan(
    context: dict[str, Any],
    pull_request: PullRequest,
    repo_name: str,
    pull_number: str,
    pull_request_branch_name: str,
    repo_url: str,
):
    session_name = get_session_name(repo_name, pull_number)
    os.environ["IAMBIC_SESSION_NAME"] = session_name

    try:
        prepare_local_repo(repo_url, lambda_repo_path, pull_request_branch_name)
        lambda_run_handler(None, {"command": "git_plan"})
        post_result_as_pr_comment(pull_request, context, "git-plan")
        copy_data_to_data_directory()
        return HandleIssueCommentReturnCode.PLANNED
    except Exception as e:
        log.error("fault", exception=str(e))
        pull_request.create_issue_comment(
            "exception during git-plan is {0} \n {1}".format(
                pull_request.mergeable_state, e
            )
        )
        raise e


def handle_pull_request(github_client: Github, context: dict[str, Any]) -> None:
    # replace with a different github client because we need a different
    # identity to leave the "iambic git-plan". Otherwise, it won't be able
    # to trigger the correct react-to-comment workflow.
    github_client = Github(context["iambic"]["GH_OVERRIDE_TOKEN"])
    # repo_name is already in the format {repo_owner}/{repo_short_name}
    repo_name = context["repository"]
    pull_number = context["event"]["pull_request"]["number"]
    # repository_url_token
    templates_repo = github_client.get_repo(repo_name)
    pull_request = templates_repo.get_pull(pull_number)

    try:
        pull_request.create_issue_comment("iambic git-plan")
    except Exception as e:
        log.error("fault", exception=str(e))
        pull_request.create_issue_comment(
            "exception during pull-request is {0} \n {1}".format(
                pull_request.mergeable_state, e
            )
        )
        raise e


def handle_detect_changes_from_eventbridge(
    github_client: Github, context: dict[str, Any]
) -> None:

    github_token = context["token"]
    # repo_name is already in the format {repo_owner}/{repo_short_name}
    repository_url = context["event"]["repository"]["clone_url"]
    repo_url = format_github_url(repository_url, github_token)
    # repository_url_token
    # log_params = {"pull_request_branch_name": pull_request_branch_name}
    # log.info("PR remote branch name", **log_params)

    try:
        repo = prepare_local_repo(repo_url, lambda_repo_path, "detect")
        # TODO customize config.yaml filename
        config_path = f"{lambda_repo_path}/config.yaml"
        run_detect(config_path, lambda_repo_path)
        repo.git.add(".")
        repo.git.commit(
            "-m", "Detect changes from EventBridge", author="sunilt@xxx.com"
        )
    except Exception as e:
        log.error("fault", exception=str(e))
        raise e


EVENT_DISPATCH_MAP: dict[str, Callable] = {
    "issue_comment": handle_issue_comment,
    "pull_request": handle_pull_request,
}


<<<<<<< HEAD
INTEGRATION_DISPATCH_MAP: dict[str, Callable] = {
    "detect": handle_detect_changes_from_eventbridge,
=======
COMMENT_DISPATCH_MAP: dict[str, Callable] = {
    "iambic git-apply": handle_iambic_git_apply,
    "iambic git-plan": handle_iambic_git_plan,
>>>>>>> f0adc7bc
}


if __name__ == "__main__":
    github_context_json_str = os.environ.get("GITHUB_CONTEXT")
<<<<<<< HEAD
    github_override_token = os.environ.get("GITHUB_OVERRIDE_TOKEN")
    iambic_integration_str = os.environ.get("IAMBIC_GITHUB_INTEGRATION")
    with open("/root/github_context/github_context.json", "r") as f:
        github_context = json.load(f)

    if iambic_integration_str:
        github_context["token"] = github_override_token
        run_integration_command(iambic_integration_str, github_context)
    else:
        run_handler(github_context)
=======
    github_override_token = os.environ.get("GH_OVERRIDE_TOKEN")
    with open("/root/github_context/github_context.json", "r") as f:
        github_context = json.load(f)
        github_context["iambic"] = {}
        github_context["iambic"]["GH_OVERRIDE_TOKEN"] = github_override_token
    run_handler(github_context)
>>>>>>> f0adc7bc
<|MERGE_RESOLUTION|>--- conflicted
+++ resolved
@@ -55,10 +55,13 @@
         raise Exception("no supported handler")
 
 
-def run_integration_command(command: str, context: dict[str, Any]):
-    github_token: str = context["token"]
+def handle_iambic_command(github_client: Github, context: dict[str, Any]) -> None:
+    github_token: str = context["GH_OVERRIDE_TOKEN"]
+    command: str = context["iambic"]["IAMBIC_CLOUD_IMPORT_CMD"]
     github_client = Github(github_token)
-    f: Callable[[Github, dict[str, Any]]] = INTEGRATION_DISPATCH_MAP.get(command)
+    f: Callable[[Github, dict[str, Any]]] = IAMBIC_CLOUD_IMPORT_DISPATCH_MAP.get(
+        command
+    )
     if f:
         f(github_client, context)
     else:
@@ -374,38 +377,33 @@
 EVENT_DISPATCH_MAP: dict[str, Callable] = {
     "issue_comment": handle_issue_comment,
     "pull_request": handle_pull_request,
+    "iambic_command": handle_iambic_command,
 }
 
 
-<<<<<<< HEAD
-INTEGRATION_DISPATCH_MAP: dict[str, Callable] = {
+IAMBIC_CLOUD_IMPORT_DISPATCH_MAP: dict[str, Callable] = {
     "detect": handle_detect_changes_from_eventbridge,
-=======
+    "import": handle_detect_changes_from_eventbridge,
+}
+
+
 COMMENT_DISPATCH_MAP: dict[str, Callable] = {
     "iambic git-apply": handle_iambic_git_apply,
     "iambic git-plan": handle_iambic_git_plan,
->>>>>>> f0adc7bc
 }
-
 
 if __name__ == "__main__":
     github_context_json_str = os.environ.get("GITHUB_CONTEXT")
-<<<<<<< HEAD
-    github_override_token = os.environ.get("GITHUB_OVERRIDE_TOKEN")
-    iambic_integration_str = os.environ.get("IAMBIC_GITHUB_INTEGRATION")
-    with open("/root/github_context/github_context.json", "r") as f:
-        github_context = json.load(f)
-
-    if iambic_integration_str:
-        github_context["token"] = github_override_token
-        run_integration_command(iambic_integration_str, github_context)
-    else:
-        run_handler(github_context)
-=======
     github_override_token = os.environ.get("GH_OVERRIDE_TOKEN")
+    iambic_integration_str = os.environ.get("IAMBIC_CLOUD_IMPORT_CMD")
+
     with open("/root/github_context/github_context.json", "r") as f:
         github_context = json.load(f)
         github_context["iambic"] = {}
         github_context["iambic"]["GH_OVERRIDE_TOKEN"] = github_override_token
-    run_handler(github_context)
->>>>>>> f0adc7bc
+        github_context["iambic"]["IAMBIC_CLOUD_IMPORT_CMD"] = iambic_integration_str
+
+    if iambic_integration_str:
+        github_context["event_name"] = "iambic_command"
+
+    run_handler(github_context)