--- conflicted
+++ resolved
@@ -541,7 +541,6 @@
             default_region=region_name,
             boto3_session_map={},
         )
-<<<<<<< HEAD
         try:
             await aws_account.get_boto3_session()
             return aws_account
@@ -550,22 +549,6 @@
                 "Failed to assume role",
                 assume_role_arn=aws_account.spoke_role_arn,
                 error=err,
-=======
-        aws_account.boto3_session_map = {}
-        assume_role_names = account_rule.assume_role_name
-        if not isinstance(assume_role_names, list):
-            assume_role_names = [assume_role_names]
-
-        # Determine the assume_role_arn by attempting to assume into the provided assume_role_names.
-        for assume_role_name in assume_role_names:
-            assume_role_arn = f"arn:aws:iam::{account_id}:role/{assume_role_name}"
-            boto3_session = await create_assume_role_session(
-                session,
-                assume_role_arn,
-                region_name,
-                external_id=self.external_id,
-                session_name=os.environ.get("IAMBIC_SESSION_NAME", None),
->>>>>>> f0adc7bc
             )
 
     async def get_accounts(self) -> list[AWSAccount]:
