import asyncio
import re
from datetime import datetime
from enum import Enum

<<<<<<< HEAD
from botocore.exceptions import ClientError

from iambic.core.context import ctx
=======
from iambic.core.context import ExecutionContext
>>>>>>> 8ab5a73f
from iambic.core.logger import log
from iambic.core.utils import aio_wrapper, camel_to_snake


async def paginated_search(
    search_fnc, response_key: str, max_results: int = None, **search_kwargs
) -> list:
    """Retrieve and aggregate each paged response, returning a single list of each response object
    :param search_fnc:
    :param response_key:
    :param max_results:
    :return:
    """
    results = []
    retry_count = 0

    while True:
        try:
            response = await aio_wrapper(search_fnc, **search_kwargs)
        except ClientError as err:
            if err.response["Error"]["Code"] == "Throttling":
                if retry_count >= 10:
                    raise
                retry_count += 1
                await asyncio.sleep(retry_count * 2)
                continue
            else:
                raise

        retry_count = 0
        results.extend(response.get(response_key, []))

        if not response["IsTruncated"] or (max_results and len(results) >= max_results):
            return results
        else:
            search_kwargs["Marker"] = response["Marker"]


class RegionName(Enum):
    us_east_1 = "us-east-1"
    us_west_1 = "us-west-1"
    us_west_2 = "us-west-2"
    eu_west_1 = "eu-west-1"
    eu_west_2 = "eu-west-2"
    eu_central_1 = "eu-central-1"
    ap_southeast_1 = "ap-southeast-1"
    ap_southeast_2 = "ap-southeast-2"
    ap_northeast_1 = "ap-northeast-1"
    ap_northeast_2 = "ap-northeast-2"
    sa_east_1 = "sa-east-1"
    cn_north_1 = "cn-north-1"


def normalize_boto3_resp(obj):
    skip_formatting_for = ["condition"]
    if isinstance(obj, dict):
        new_obj = dict()
        for k, v in obj.items():
            k = camel_to_snake(k)
            if isinstance(v, list):
                new_obj[k] = [normalize_boto3_resp(x) for x in v]
            else:
                new_obj[k] = (
                    normalize_boto3_resp(v) if k not in skip_formatting_for else v
                )
        return new_obj
    elif isinstance(obj, list):
        return [normalize_boto3_resp(x) for x in obj]
    else:
        return obj


def get_closest_value(matching_values: list, aws_account):
    if len(matching_values) == 1:
        return matching_values[0]

    account_value_hit = dict(returns=None, specificty=0)

    account_ids = [aws_account.account_id]
    if account_name := aws_account.account_name:
        account_ids.append(account_name.lower())

    for matching_value in matching_values:
        resource_accounts = sorted(matching_value.included_accounts, key=len)
        for resource_account in resource_accounts:
            for account_id in account_ids:
                if resource_account == "*" and account_value_hit["specificty"] == 0:
                    account_value_hit = {"returns": matching_value, "specificty": 1}
                elif re.match(resource_account.lower(), account_id) and len(
                    resource_account
                ) > account_value_hit.get("specificty", 0):
                    account_value_hit = {
                        "returns": matching_value,
                        "specificty": len(resource_account),
                    }
                    break

    return account_value_hit["returns"]


def evaluate_on_account(resource, aws_account, context: ExecutionContext) -> bool:
    from iambic.aws.models import AccessModel

    if context.execute and (
        aws_account.read_only or getattr(resource, "read_only", False)
    ):
        return False
    if not issubclass(type(resource), AccessModel):
        return True

    if aws_account.org_id:
        if aws_account.org_id in resource.excluded_orgs:
            return False
        elif not any(
            re.match(org_id, aws_account.org_id) for org_id in resource.included_orgs
        ):
            return False

    account_ids = [aws_account.account_id]
    if account_name := aws_account.account_name:
        account_ids.append(account_name.lower())

    for account_id in account_ids:
        if any(
            re.match(resource_account.lower(), account_id)
            for resource_account in resource.excluded_accounts
        ):
            return False

    for account_id in account_ids:
        if any(
            resource_account == "*" for resource_account in resource.included_accounts
        ):
            return True
        elif any(
            re.match(resource_account.lower(), account_id)
            for resource_account in resource.included_accounts
        ):
            return True

    return False


def apply_to_account(resource, aws_account, context: ExecutionContext) -> bool:
    from iambic.aws.models import Deleted

    if hasattr(resource, "deleted"):
        deleted_resource_type = isinstance(resource, Deleted)

        if isinstance(resource.deleted, bool):
            if resource.deleted and not deleted_resource_type:
                return False
        else:
            deleted_obj = resource.get_attribute_val_for_account(aws_account, "deleted")
            deleted_obj = get_closest_value(deleted_obj, aws_account)
            if deleted_obj and deleted_obj.deleted and not deleted_resource_type:
                return False

    return evaluate_on_account(resource, aws_account, context)


async def remove_expired_resources(
    resource, template_resource_type: str, template_resource_id: str
):
    from iambic.core.models import BaseModel

    if (
        not issubclass(type(resource), BaseModel)
        or not hasattr(resource, "expires_at")
        or getattr(resource, "deleted", None)
    ):
        return resource

    log_params = dict(
        resource_type=resource.resource_type, resource_id=resource.resource_id
    )
    if (
        template_resource_type != resource.resource_type
        or template_resource_id != resource.resource_id
    ):
        log_params["parent_resource_type"] = template_resource_type
        log_params["parent_resource_id"] = template_resource_id

    if hasattr(resource, "expires_at") and resource.expires_at:
        if resource.expires_at < datetime.utcnow():
            resource.deleted = True
            log.info("Expired resource found, marking for deletion", **log_params)
            return resource

    for field_name in resource.__fields__.keys():
        field_val = getattr(resource, field_name)
        if isinstance(field_val, list):
            resource.__fields__[field_name] = await asyncio.gather(
                *[
                    remove_expired_resources(
                        elem, template_resource_type, template_resource_id
                    )
                    for elem in field_val
                ]
            )
        else:
            resource.__fields__[field_name] = await remove_expired_resources(
                field_val, template_resource_type, template_resource_id
            )

    return resource


def get_aws_account_map(configs: list) -> dict:
    """Returns a map containing all account configs across all provided config instances

    :param configs:
    :return: dict(account_id:str = AWSAccount)
    """
    aws_account_map = dict()
    for config in configs:
        config.set_account_defaults()
        for aws_account in config.aws_accounts:
            if aws_account_map.get(aws_account.account_id):
                log.critical(
                    "Account definition found in multiple configs",
                    account_id=aws_account.account_id,
                    account_name=aws_account.account_name,
                )
                raise ValueError
            aws_account_map[aws_account.account_id] = aws_account

    return aws_account_map


def boto3_retry(f):
    async def wrapper(*args, **kwargs):
        max_retries = kwargs.pop("max_retries", 10)
        for attempt in range(max_retries):
            try:
                return await f(*args, **kwargs)
            except ClientError as err:
                if (
                    err.response["Error"]["Code"] == "Throttling"
                    and attempt < max_retries - 1
                ):
                    await asyncio.sleep(1)
                else:
                    raise

    return wrapper<|MERGE_RESOLUTION|>--- conflicted
+++ resolved
@@ -3,13 +3,9 @@
 from datetime import datetime
 from enum import Enum
 
-<<<<<<< HEAD
 from botocore.exceptions import ClientError
 
-from iambic.core.context import ctx
-=======
 from iambic.core.context import ExecutionContext
->>>>>>> 8ab5a73f
 from iambic.core.logger import log
 from iambic.core.utils import aio_wrapper, camel_to_snake
 
