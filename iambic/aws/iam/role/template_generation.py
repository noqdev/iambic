from __future__ import annotations

import itertools
import os
import pathlib
from collections import defaultdict

import aiofiles

from iambic.aws.event_bridge.models import RoleMessageDetails
from iambic.aws.iam.policy.models import AssumeRolePolicyDocument
from iambic.aws.iam.role.models import (
    AWS_IAM_ROLE_TEMPLATE_TYPE,
    RoleProperties,
    RoleTemplate,
)
from iambic.aws.iam.role.utils import (
    get_role_across_accounts,
    get_role_inline_policies,
    get_role_managed_policies,
    list_role_tags,
    list_roles,
)
from iambic.aws.models import AWSAccount
from iambic.aws.utils import get_aws_account_map, normalize_boto3_resp
from iambic.config.models import Config
from iambic.core import noq_json as json
from iambic.core.logger import log
from iambic.core.template_generation import (
    base_group_str_attribute,
    get_existing_template_map,
    group_dict_attribute,
    group_int_or_str_attribute,
)
from iambic.core.utils import NoqSemaphore, resource_file_upsert

ROLE_RESPONSE_DIR = pathlib.Path.home().joinpath(".iambic", "resources", "aws", "roles")


def get_role_dir(base_dir: str) -> str:
    return str(os.path.join(base_dir, "resources", "aws", "roles"))


def get_templated_role_file_path(
    role_dir: str,
    role_name: str,
    included_accounts: list[str],
) -> str:
    if included_accounts is not None and len(included_accounts) > 1:
        separator = "multi_account"
    elif included_accounts == ["*"] or included_accounts is None:
        separator = "all_accounts"
    else:
        separator = included_accounts[0]

    file_name = (
        role_name.replace("{{", "")
        .replace("}}_", "_")
        .replace("}}", "_")
        .replace(".", "_")
        .lower()
    )
    return str(os.path.join(role_dir, separator, f"{file_name}.yaml"))


def get_account_role_resource_dir(account_id: str) -> str:
    account_role_response_dir = os.path.join(ROLE_RESPONSE_DIR, account_id)
    os.makedirs(account_role_response_dir, exist_ok=True)
    return account_role_response_dir


async def generate_account_role_resource_files(aws_account: AWSAccount) -> dict:
    account_role_response_dir = get_account_role_resource_dir(aws_account.account_id)
    role_resource_file_upsert_semaphore = NoqSemaphore(resource_file_upsert, 10)
    messages = []

    response = dict(account_id=aws_account.account_id, roles=[])
    iam_client = await aws_account.get_boto3_client("iam")
    account_roles = await list_roles(iam_client)

    log.info(
        "Retrieved AWS IAM Roles.",
        account_id=aws_account.account_id,
        account_name=aws_account.account_name,
        role_count=len(account_roles),
    )

    for account_role in account_roles:
        role_path = os.path.join(
            account_role_response_dir, f'{account_role["RoleName"]}.json'
        )
        response["roles"].append(
            {
                "path": role_path,
                "name": account_role["RoleName"],
                "account_id": aws_account.account_id,
            }
        )
        messages.append(
            dict(file_path=role_path, content_as_dict=account_role, replace_file=True)
        )

    await role_resource_file_upsert_semaphore.process(messages)
    log.info(
        "Finished caching AWS IAM Roles.",
        account_id=aws_account.account_id,
        role_count=len(account_roles),
    )

    return response


async def generate_role_resource_file_for_all_accounts(
    aws_accounts: list[AWSAccount], role_name: str
) -> list:
    account_role_response_dir_map = {
        aws_account.account_id: get_account_role_resource_dir(aws_account.account_id)
        for aws_account in aws_accounts
    }
    role_resource_file_upsert_semaphore = NoqSemaphore(resource_file_upsert, 10)
    messages = []
    response = []

    role_across_accounts = await get_role_across_accounts(
        aws_accounts, role_name, False
    )
    role_across_accounts = {k: v for k, v in role_across_accounts.items() if v}

    log.info(
        "Retrieved AWS IAM Role for all accounts.",
        role_name=role_name,
        total_accounts=len(role_across_accounts),
    )

    for account_id, account_role in role_across_accounts.items():
        role_path = os.path.join(
            account_role_response_dir_map[account_id],
            f'{account_role["RoleName"]}.json',
        )
        response.append(
            {
                "path": role_path,
                "name": account_role["RoleName"],
                "account_id": account_id,
            }
        )
        messages.append(
            dict(file_path=role_path, content_as_dict=account_role, replace_file=True)
        )

    await role_resource_file_upsert_semaphore.process(messages)
    log.info(
        "Finished caching AWS IAM Role for all accounts.",
        role_name=role_name,
        total_accounts=len(role_across_accounts),
    )

    return response


async def set_role_resource_tags(
    role_name: str, role_resource_path: str, aws_account: AWSAccount
):
    iam_client = await aws_account.get_boto3_client("iam")
    role_tags = await list_role_tags(role_name, iam_client)
    await resource_file_upsert(role_resource_path, {"Tags": role_tags}, False)


async def set_role_resource_inline_policies(
    role_name: str, role_resource_path: str, aws_account: AWSAccount
):
    iam_client = await aws_account.get_boto3_client("iam")
    role_inline_policies = await get_role_inline_policies(role_name, iam_client)
    for k in role_inline_policies.keys():
        role_inline_policies[k]["policy_name"] = k

    role_inline_policies = list(role_inline_policies.values())
    await resource_file_upsert(
        role_resource_path, {"InlinePolicies": role_inline_policies}, False
    )


async def set_role_resource_managed_policies(
    role_name: str, role_resource_path: str, aws_account: AWSAccount
):
    iam_client = await aws_account.get_boto3_client("iam")
    role_managed_policies = await get_role_managed_policies(role_name, iam_client)
    await resource_file_upsert(
        role_resource_path, {"ManagedPolicies": role_managed_policies}, False
    )


async def _account_id_to_role_map(role_refs):
    account_id_to_role_map = {}
    for role_ref in role_refs:
        async with aiofiles.open(role_ref["path"], mode="r") as f:
            content_dict = json.loads(await f.read())

            # handle strange unstable response with deleted princiapls
            assume_role_policy_document = content_dict.get(
                "AssumeRolePolicyDocument", None
            )
            if assume_role_policy_document:
                policy_document = AssumeRolePolicyDocument.parse_obj(
                    normalize_boto3_resp(assume_role_policy_document)
                )
                content_dict["AssumeRolePolicyDocument"] = json.loads(
                    policy_document.json(
                        exclude_unset=True, exclude_defaults=True, exclude_none=True
                    )
                )

            account_id_to_role_map[role_ref["account_id"]] = normalize_boto3_resp(
                content_dict
            )
    return account_id_to_role_map


async def create_templated_role(  # noqa: C901
    global_config: Config,
    aws_account_map: dict[str, AWSAccount],
    role_name: str,
    role_refs: list[dict],
    role_dir: str,
    existing_template_map: dict,
    configs: list[Config],
) -> RoleTemplate:
    account_id_to_role_map = await _account_id_to_role_map(role_refs)
    num_of_accounts = len(role_refs)

    min_accounts_required_for_wildcard_included_accounts = max(
        [
            config.aws.min_accounts_required_for_wildcard_included_accounts
            for config in configs
        ]
    )

    # Generate the params used for attribute creation
    role_template_params = {"identifier": role_name}
    role_template_properties = {"role_name": role_name}
    path_resources = list()
    description_resources = list()
    managed_policy_resources = list()
    assume_role_policy_document_resources = list()
    inline_policy_document_resources = list()
    permissions_boundary_resources = list()
    tag_resources = list()
    max_session_duration_resources = dict()
    for account_id, role_dict in account_id_to_role_map.items():
        max_session_duration_resources[account_id] = role_dict["max_session_duration"]
        path_resources.append(
            {
                "account_id": account_id,
                "resources": [{"resource_val": role_dict["path"]}],
            }
        )
        assume_role_policy_document_resources.append(
            {
                "account_id": account_id,
                "resources": [
                    {"resource_val": role_dict["assume_role_policy_document"]}
                ],
            }
        )

        if managed_policies := role_dict.get("managed_policies"):
            managed_policy_resources.append(
                {
                    "account_id": account_id,
                    "resources": [{"resource_val": mp} for mp in managed_policies],
                }
            )

        if permissions_boundary := role_dict.get("permissions_boundary"):
            permissions_boundary_resources.append(
                {
                    "account_id": account_id,
                    "resources": [{"resource_val": permissions_boundary}],
                }
            )

        if inline_policies := role_dict.get("inline_policies"):
            # Normalize the inline policy statements to be a list
            for inline_policy in inline_policies:
                if isinstance(inline_policy.get("statement"), dict):
                    inline_policy["statement"] = [inline_policy["statement"]]
            inline_policy_document_resources.append(
                {
                    "account_id": account_id,
                    "resources": [
                        {"resource_val": inline_policy}
                        for inline_policy in inline_policies
                    ],
                }
            )

        if tags := role_dict.get("tags"):
            tag_resources.append(
                {
                    "account_id": account_id,
                    "resources": [{"resource_val": tag} for tag in tags],
                }
            )

        if description := role_dict.get("description"):
            description_resources.append(
                {"account_id": account_id, "resources": [{"resource_val": description}]}
            )

    if (
        len(role_refs) != len(aws_account_map)
        or len(aws_account_map) <= min_accounts_required_for_wildcard_included_accounts
    ):
        role_template_params["included_accounts"] = [
            aws_account_map[role_ref["account_id"]].account_name
            for role_ref in role_refs
        ]
    else:
        role_template_params["included_accounts"] = ["*"]

    path = await group_int_or_str_attribute(
        aws_account_map, num_of_accounts, path_resources, "path"
    )
    if path != "/":
        role_template_properties["path"] = path

    max_session_duration = await group_int_or_str_attribute(
        aws_account_map,
        num_of_accounts,
        max_session_duration_resources,
        "max_session_duration",
    )
    if max_session_duration != 3600:
        role_template_properties["max_session_duration"] = max_session_duration

    if assume_role_policy_document_resources:
        role_template_properties[
            "assume_role_policy_document"
        ] = await group_dict_attribute(
            aws_account_map, num_of_accounts, assume_role_policy_document_resources
        )

    if permissions_boundary_resources:
        role_template_properties["permissions_boundary"] = await group_dict_attribute(
            aws_account_map, num_of_accounts, permissions_boundary_resources
        )

    if description_resources:
        role_template_properties["description"] = await group_int_or_str_attribute(
            aws_account_map, num_of_accounts, description_resources, "description"
        )

    if managed_policy_resources:
        role_template_properties["managed_policies"] = await group_dict_attribute(
            aws_account_map, num_of_accounts, managed_policy_resources, False
        )

    if inline_policy_document_resources:
        role_template_properties["inline_policies"] = await group_dict_attribute(
            aws_account_map, num_of_accounts, inline_policy_document_resources, False
        )

    if tag_resources:
        tags = await group_dict_attribute(
            aws_account_map, num_of_accounts, tag_resources, True
        )
        if isinstance(tags, dict):
            tags = [tags]

        role_template_properties["tags"] = tags

    # iambic-specific knowledge requires us to load the existing template
    # because it will not be reflected by AWS API.
    if existing_template := existing_template_map.get(role_name, None):
        existing_template.included_accounts = role_template_params["included_accounts"]
        existing_template.excluded_accounts = role_template_params.get(
            "excluded_accounts", []
        )
        existing_template.included_orgs = role_template_params.get(
            "included_orgs", ["*"]
        )
        existing_template.excluded_orgs = role_template_params.get("excluded_orgs", [])
        existing_template.properties = RoleProperties(**role_template_properties)
        try:
            existing_template.write()
            return existing_template
        except Exception as err:
            log.exception(
                "Unable to update role template.",
                error=str(err),
                role_params=role_template_params,
            )
    else:
        try:
            role = RoleTemplate(
                file_path=get_templated_role_file_path(
                    role_dir,
                    role_name,
                    role_template_params.get("included_accounts"),
                ),
                properties=role_template_properties,
                **role_template_params,
            )
            role.write()
            return role
        except Exception as err:
            log.exception(
                "Unable to create role template.",
                error=str(err),
                role_params=role_template_params,
            )


async def generate_aws_role_templates(
    configs: list[Config],
    base_output_dir: str,
    role_messages: list[RoleMessageDetails] = None,
):
    aws_account_map = await get_aws_account_map(configs)
    existing_template_map = await get_existing_template_map(
        base_output_dir, AWS_IAM_ROLE_TEMPLATE_TYPE
    )
    role_dir = get_role_dir(base_output_dir)
    set_role_resource_inline_policies_semaphore = NoqSemaphore(
        set_role_resource_inline_policies, 20
    )
    set_role_resource_managed_policies_semaphore = NoqSemaphore(
        set_role_resource_managed_policies, 30
    )
<<<<<<< HEAD
    set_role_resource_tags_semaphore = NoqSemaphore(set_role_resource_tags, 45)
=======
    set_role_resource_tags_semaphore = NoqSemaphore(set_role_resource_tags, 50)
>>>>>>> 184ad231

    log.info("Generating AWS role templates.")
    log.info(
        "Beginning to retrieve AWS IAM Roles.", accounts=list(aws_account_map.keys())
    )

    if role_messages:
        aws_accounts = list(aws_account_map.values())
        generate_role_resource_file_for_all_accounts_semaphore = NoqSemaphore(
            generate_role_resource_file_for_all_accounts, 50
        )
        tasks = [
            {"aws_accounts": aws_accounts, "role_name": role.role_name}
            for role in role_messages
            if not role.delete
        ]

        # Remove deleted or mark templates for update
        deleted_roles = [role for role in role_messages if role.delete]
        if deleted_roles:
            for role in deleted_roles:
                role_account = aws_account_map.get(role.account_id)
                if existing_template := existing_template_map.get(role.role_name):
                    if len(existing_template.included_accounts) == 1 and (
                        existing_template.included_accounts[0]
                        == role_account.account_name
                        or existing_template.included_accounts[0]
                        == role_account.account_id
                    ):
                        # It's the only account for the template so delete it
                        existing_template.delete()
                    else:
                        # There are other accounts for the template so re-eval the template
                        tasks.append(
                            {
                                "aws_accounts": aws_accounts,
                                "role_name": existing_template.properties.role_name,
                            }
                        )

        account_role_list = (
            await generate_role_resource_file_for_all_accounts_semaphore.process(tasks)
        )
        account_role_list = list(itertools.chain.from_iterable(account_role_list))
        account_role_map = defaultdict(list)
        for account_role in account_role_list:
            account_role_map[account_role["account_id"]].append(account_role)
        account_roles = [
            dict(account_id=account_id, roles=roles)
            for account_id, roles in account_role_map.items()
        ]
    else:
        generate_account_role_resource_files_semaphore = NoqSemaphore(
            generate_account_role_resource_files, 5
        )
        account_roles = await generate_account_role_resource_files_semaphore.process(
            [{"aws_account": aws_account} for aws_account in aws_account_map.values()]
        )

        # Remove templates not in any AWS account
        all_role_names = set(
            itertools.chain.from_iterable(
                [
                    [account_role["name"] for account_role in account["roles"]]
                    for account in account_roles
                ]
            )
        )
        for existing_template in existing_template_map.values():
            if existing_template.properties.role_name not in all_role_names:
                existing_template.delete()

    messages = []
    # Upsert roles
    for account_role in account_roles:
        for role in account_role["roles"]:
            messages.append(
                {
                    "role_name": role["name"],
                    "role_resource_path": role["path"],
                    "aws_account": aws_account_map[account_role["account_id"]],
                }
            )

    log.info("Setting inline policies in role templates")
    await set_role_resource_inline_policies_semaphore.process(messages)
    log.info("Setting managed policies in role templates")
    await set_role_resource_managed_policies_semaphore.process(messages)
    log.info("Setting tags in role templates")
    await set_role_resource_tags_semaphore.process(messages)
    log.info("Finished retrieving role details")

    # Use these for testing `create_templated_role`
    # account_role_output = json.dumps(account_roles)
    # with open("account_role_output.json", "w") as f:
    #     f.write(account_role_output)
    # with open("account_role_output.json") as f:
    #     account_roles = json.loads(f.read())

    log.info("Grouping roles")
    # Move everything to required structure
    for account_role_elem in range(len(account_roles)):
        for role_elem in range(len(account_roles[account_role_elem]["roles"])):
            role_name = account_roles[account_role_elem]["roles"][role_elem].pop("name")
            account_roles[account_role_elem]["roles"][role_elem][
                "resource_val"
            ] = role_name

        account_roles[account_role_elem]["resources"] = account_roles[
            account_role_elem
        ].pop("roles", [])

    grouped_role_map = await base_group_str_attribute(aws_account_map, account_roles)

    log.info("Writing templated roles")
    for role_name, role_refs in grouped_role_map.items():
        await create_templated_role(
            configs[0],
            aws_account_map,
            role_name,
            role_refs,
            role_dir,
            existing_template_map,
            configs,
        )

    log.info("Finished templated role generation")<|MERGE_RESOLUTION|>--- conflicted
+++ resolved
@@ -427,11 +427,7 @@
     set_role_resource_managed_policies_semaphore = NoqSemaphore(
         set_role_resource_managed_policies, 30
     )
-<<<<<<< HEAD
     set_role_resource_tags_semaphore = NoqSemaphore(set_role_resource_tags, 45)
-=======
-    set_role_resource_tags_semaphore = NoqSemaphore(set_role_resource_tags, 50)
->>>>>>> 184ad231
 
     log.info("Generating AWS role templates.")
     log.info(
@@ -441,7 +437,7 @@
     if role_messages:
         aws_accounts = list(aws_account_map.values())
         generate_role_resource_file_for_all_accounts_semaphore = NoqSemaphore(
-            generate_role_resource_file_for_all_accounts, 50
+            generate_role_resource_file_for_all_accounts, 45
         )
         tasks = [
             {"aws_accounts": aws_accounts, "role_name": role.role_name}
