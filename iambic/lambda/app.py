--- conflicted
+++ resolved
@@ -59,33 +59,19 @@
         case LambdaCommand.run_import.value:
             return run_import([config_path], REPO_BASE_PATH)
         case LambdaCommand.run_plan.value:
-            return run_plan(config_path, None, REPO_BASE_PATH)
+            return run_plan(config_path, [], REPO_BASE_PATH)
         case LambdaCommand.run_apply.value:
-            return run_apply(True, config_path, None, REPO_BASE_PATH)
+            return run_apply(True, config_path, [], REPO_BASE_PATH)
         case LambdaCommand.run_detect.value:
-<<<<<<< HEAD
-            return run_detect(
-                config_path,
-            )
-        case LambdaCommand.run_git_apply.value:
-            return run_git_apply(config_path, REPO_BASE_PATH, None, FROM_SHA, TO_SHA)
-        case LambdaCommand.run_git_plan.value:
-            return run_git_plan(config_path, None, REPO_BASE_PATH, PLAN_OUTPUT_PATH)
-        case LambdaCommand.run_clone_git_repos.value:
-            return run_clone_repos(config_path, REPO_BASE_PATH)
-=======
-            return run_detect(CONFIG_PATH, repo_dir=REPO_BASE_PATH)
+            return run_detect(config_path, repo_dir=REPO_BASE_PATH)
         case LambdaCommand.run_git_apply.value:
             return run_git_apply(
-                CONFIG_PATH, None, FROM_SHA, TO_SHA, repo_dir=REPO_BASE_PATH
+                config_path, False, FROM_SHA, TO_SHA, repo_dir=REPO_BASE_PATH
             )
         case LambdaCommand.run_git_plan.value:
-            return run_git_plan(
-                CONFIG_PATH, None, PLAN_OUTPUT_PATH, repo_dir=REPO_BASE_PATH
-            )
+            return run_git_plan(config_path, PLAN_OUTPUT_PATH, repo_dir=REPO_BASE_PATH)
         case LambdaCommand.run_clone_git_repos.value:
-            return run_clone_repos(CONFIG_PATH, repo_dir=REPO_BASE_PATH)
->>>>>>> 184ad231
+            return run_clone_repos(config_path, repo_dir=REPO_BASE_PATH)
         case _:
             raise NotImplementedError(f"Unknown command {lambda_context.command}")
 
