--- conflicted
+++ resolved
@@ -77,7 +77,6 @@
         context = {"command": "import"}
     lambda_context = LambdaContext(**context)
 
-<<<<<<< HEAD
     if lambda_context.command == LambdaCommand.run_import.value:
         config_path = asyncio.run(resolve_config_template_path(REPO_BASE_PATH))
         config = asyncio.run(load_config(config_path))
@@ -108,45 +107,6 @@
         return run_clone_repos(REPO_BASE_PATH)
     else:
         raise NotImplementedError(f"Unknown command {lambda_context.command}")
-=======
-    # TODO: Derive execution_id from context
-    exe_message = ExecutionMessage(
-        execution_id=str(uuid.uuid4()), command=Command.IMPORT
-    )
-
-    match lambda_context.command:
-        case LambdaCommand.run_import.value:
-            config_path = asyncio.run(resolve_config_template_path(REPO_BASE_PATH))
-            config = asyncio.run(load_config(config_path))
-            return asyncio.run(config.run_import(exe_message, REPO_BASE_PATH))
-        case LambdaCommand.run_detect.value:
-            return run_detect(REPO_BASE_PATH)
-        case LambdaCommand.run_apply.value:
-            return run_git_apply(
-                False,
-                FROM_SHA,
-                TO_SHA,
-                repo_dir=REPO_BASE_PATH,
-                output_path=PLAN_OUTPUT_PATH,
-            )
-        case LambdaCommand.run_plan.value:
-            return run_git_plan(PLAN_OUTPUT_PATH, repo_dir=REPO_BASE_PATH)
-        case LambdaCommand.run_git_apply.value:
-            return run_git_apply(
-                False,
-                FROM_SHA,
-                TO_SHA,
-                repo_dir=REPO_BASE_PATH,
-                output_path=PLAN_OUTPUT_PATH,
-            )
-        case LambdaCommand.run_git_plan.value:
-            return run_git_plan(PLAN_OUTPUT_PATH, repo_dir=REPO_BASE_PATH)
-        case LambdaCommand.run_clone_git_repos.value:
-            return run_clone_repos(REPO_BASE_PATH)
-        case _:
-            raise NotImplementedError(f"Unknown command {lambda_context.command}")
->>>>>>> e5314e8a
-
 
 if __name__ == "__main__":
     if len(sys.argv) < 2:
