from __future__ import annotations

<<<<<<< HEAD
import uuid
=======
from git import Repo
>>>>>>> 457ee836

from iambic.config.dynamic_config import load_config
from iambic.core.context import ExecutionContext, ctx
from iambic.core.git import (
    create_templates_for_deleted_files,
    create_templates_for_modified_files,
    retrieve_git_changes,
)
from iambic.core.iambic_enum import Command
from iambic.core.logger import log
<<<<<<< HEAD
from iambic.core.models import ExecutionMessage, TemplateChangeDetails
=======
from iambic.core.models import BaseTemplate, TemplateChangeDetails
>>>>>>> 457ee836
from iambic.core.parser import load_templates
from iambic.request_handler.expire_resources import flag_expired_resources


async def apply_git_changes(
    config_path: str,
    repo_dir: str,
    context: ExecutionContext = None,
    allow_dirty: bool = False,
    from_sha: str = None,
    to_sha: str = None,
) -> list[TemplateChangeDetails]:
    """Retrieves files added/updated/or removed when comparing the current branch to master

    Works by taking the diff and adding implied changes to the templates that were modified.
    These are the changes and this function detects:
        Deleting a file
        Removing 1 or more aws_accounts from included_accounts
        Adding 1 or more aws_accounts to excluded_accounts

    :param config_path:
    :param repo_dir:
    :param context:
    :param allow_dirty:
    :param from_sha:
    :param to_sha:
    :return:
    """
    if context is None:
        context = ctx

    config = await load_config(config_path)
    file_changes = await retrieve_git_changes(
        repo_dir, allow_dirty=allow_dirty, from_sha=from_sha, to_sha=to_sha
    )
    if (
        not file_changes["new_files"]
        and not file_changes["modified_files"]
        and not file_changes["deleted_files"]
    ):
        log.info("No changes found.")
        return []

    exe_message = ExecutionMessage(
        execution_id=str(uuid.uuid4()), command=Command.APPLY
    )
    templates = load_templates(
        [git_diff.path for git_diff in file_changes["new_files"]]
    )
    templates.extend(create_templates_for_deleted_files(file_changes["deleted_files"]))
    templates.extend(
        create_templates_for_modified_files(config, file_changes["modified_files"])
    )
    await flag_expired_resources([template.file_path for template in templates])
<<<<<<< HEAD
    return await config.run_apply(exe_message, templates)
=======
    template_changes = await config.run_apply(templates)

    # note modified_templates has different entries from create_templates_for_modified_files because
    # create_templates_for_modified_files actually has two template instance per a single modified file
    modified_templates = load_templates(
        [git_diff.path for git_diff in file_changes["modified_files"]]
    )
    commit_deleted_templates(repo_dir, modified_templates, template_changes)

    return template_changes


def commit_deleted_templates(
    repo_dir: str, templates: list[BaseTemplate], details: list[TemplateChangeDetails]
):

    repo = Repo(repo_dir)

    # intended to delete
    deleted_template_path_to_template: dict[str, BaseTemplate] = {
        template.file_path: template for template in templates if template.deleted
    }

    for template_detail in details:

        if template_detail.template_path in deleted_template_path_to_template:

            if template_detail.exceptions_seen:
                log_params = {"path": template_detail.template_path}
                log.error(
                    "add_commits_from_delete_templates cannot be deleted due to exceptions in apply",
                    **log_params,
                )
            else:
                deleted_template_path_to_template[
                    template_detail.template_path
                ].delete()

    diff_list = repo.head.commit.diff()
    if len(diff_list) > 0:
        repo.git.commit("-m", "Delete template after successfully delete resources")
>>>>>>> 457ee836
<|MERGE_RESOLUTION|>--- conflicted
+++ resolved
@@ -1,11 +1,8 @@
 from __future__ import annotations
 
-<<<<<<< HEAD
 import uuid
-=======
+
 from git import Repo
->>>>>>> 457ee836
-
 from iambic.config.dynamic_config import load_config
 from iambic.core.context import ExecutionContext, ctx
 from iambic.core.git import (
@@ -15,11 +12,7 @@
 )
 from iambic.core.iambic_enum import Command
 from iambic.core.logger import log
-<<<<<<< HEAD
-from iambic.core.models import ExecutionMessage, TemplateChangeDetails
-=======
-from iambic.core.models import BaseTemplate, TemplateChangeDetails
->>>>>>> 457ee836
+from iambic.core.models import BaseTemplate, ExecutionMessage, TemplateChangeDetails
 from iambic.core.parser import load_templates
 from iambic.request_handler.expire_resources import flag_expired_resources
 
@@ -74,10 +67,7 @@
         create_templates_for_modified_files(config, file_changes["modified_files"])
     )
     await flag_expired_resources([template.file_path for template in templates])
-<<<<<<< HEAD
-    return await config.run_apply(exe_message, templates)
-=======
-    template_changes = await config.run_apply(templates)
+    template_changes = await config.run_apply(exe_message, templates)
 
     # note modified_templates has different entries from create_templates_for_modified_files because
     # create_templates_for_modified_files actually has two template instance per a single modified file
@@ -117,5 +107,4 @@
 
     diff_list = repo.head.commit.diff()
     if len(diff_list) > 0:
-        repo.git.commit("-m", "Delete template after successfully delete resources")
->>>>>>> 457ee836
+        repo.git.commit("-m", "Delete template after successfully delete resources")