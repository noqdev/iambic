from __future__ import annotations

import asyncio

from iambic.aws.iam.policy.template_generation import (
    generate_aws_managed_policy_templates,
)
from iambic.aws.iam.role.template_generation import generate_aws_role_templates
from iambic.aws.identity_center.permission_set.template_generation import (
    generate_aws_permission_set_templates,
)
from iambic.config.models import Config

# TODO: This is a plugin anti-pattern. We need to make a real plugin architecture.
from iambic.google.group.template_generation import generate_group_templates
from iambic.okta.app.template_generation import generate_app_templates
from iambic.okta.group.template_generation import (
    generate_group_templates as generate_okta_group_templates,
)


async def generate_templates(configs: list[Config], output_dir: str):
<<<<<<< HEAD
    tasks = []
    # tasks = [
    #     generate_aws_role_templates(configs, output_dir),
    #     generate_aws_managed_policy_templates(configs, output_dir),
    # ]
    # for config in configs:
    #     for project in config.google_projects:
    #         for subject in project.subjects:
    #             tasks.append(
    #                 generate_group_templates(
    #                     config, subject.domain, output_dir, project
    #                 )
    #             )
=======
    tasks = [
        generate_aws_role_templates(configs, output_dir),
        generate_aws_managed_policy_templates(configs, output_dir),
        generate_aws_permission_set_templates(configs, output_dir),
    ]
>>>>>>> de270206
    for config in configs:
        for okta_organization in config.okta_organizations:
            # tasks.append(
            #     generate_okta_group_templates(config, output_dir, okta_organization)
            # )
            tasks.append(generate_app_templates(config, output_dir, okta_organization))

    await asyncio.gather(*tasks)<|MERGE_RESOLUTION|>--- conflicted
+++ resolved
@@ -20,7 +20,6 @@
 
 
 async def generate_templates(configs: list[Config], output_dir: str):
-<<<<<<< HEAD
     tasks = []
     # tasks = [
     #     generate_aws_role_templates(configs, output_dir),
@@ -34,13 +33,11 @@
     #                     config, subject.domain, output_dir, project
     #                 )
     #             )
-=======
     tasks = [
         generate_aws_role_templates(configs, output_dir),
         generate_aws_managed_policy_templates(configs, output_dir),
         generate_aws_permission_set_templates(configs, output_dir),
     ]
->>>>>>> de270206
     for config in configs:
         for okta_organization in config.okta_organizations:
             # tasks.append(
