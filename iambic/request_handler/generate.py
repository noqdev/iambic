--- conflicted
+++ resolved
@@ -35,16 +35,10 @@
     #                 )
     #             )
     tasks = [
-<<<<<<< HEAD
         # generate_aws_role_templates(configs, output_dir),
+        # generate_aws_user_templates(configs, output_dir),
         # generate_aws_managed_policy_templates(configs, output_dir),
         # generate_aws_permission_set_templates(configs, output_dir),
-=======
-        generate_aws_role_templates(configs, output_dir),
-        generate_aws_user_templates(configs, output_dir),
-        generate_aws_managed_policy_templates(configs, output_dir),
-        generate_aws_permission_set_templates(configs, output_dir),
->>>>>>> 2c4dedc7
     ]
     for config in configs:
         for okta_organization in config.okta_organizations:
