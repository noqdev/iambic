--- conflicted
+++ resolved
@@ -27,11 +27,7 @@
         os.makedirs(str(response_dir), exist_ok=True)
     tasks = [
         # generate_aws_role_templates(configs, output_dir),
-<<<<<<< HEAD
-        generate_aws_managed_policy_templates(configs, output_dir),
-=======
         # generate_aws_managed_policy_templates(configs, output_dir),
->>>>>>> 26deefa4
         generate_cloudcontrol_templates(configs, output_dir),
     ]
     # for config in configs:
