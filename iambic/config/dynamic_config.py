--- conflicted
+++ resolved
@@ -11,22 +11,17 @@
 from typing import List, Optional, Union
 from uuid import uuid4
 
-<<<<<<< HEAD
-=======
 import ujson as json
 from pydantic import BaseModel, Field
 from pydantic import create_model as create_pydantic_model
 
 import iambic.plugins.v0_1_0.github
->>>>>>> ee16f1c9
 from iambic.core.context import ctx
 from iambic.core.iambic_plugin import ProviderPlugin
 from iambic.core.logger import log
 from iambic.core.models import BaseTemplate, TemplateChangeDetails
 from iambic.core.utils import sort_dict, yaml
 from iambic.plugins.v0_1_0 import PLUGIN_VERSION, aws, google, okta
-from pydantic import BaseModel, Field
-from pydantic import create_model as create_pydantic_model
 
 CURRENT_IAMBIC_VERSION = "1"
 
@@ -311,7 +306,7 @@
                             ),
                         )
                         await plugin.async_load_callable(
-                            self.get_config_plugin(plugin), sparse
+                            self.get_config_plugin(plugin), sparse=sparse
                         )
                     except Exception as err:
                         log.critical(
@@ -380,11 +375,9 @@
         log.info("Config successfully written", config_location=file_path)
 
 
-<<<<<<< HEAD
-async def load_config(config_path: str, sparse: bool = False) -> Config:
-=======
-async def load_config(config_path: str, configure_plugins: bool = True) -> Config:
->>>>>>> ee16f1c9
+async def load_config(
+    config_path: str, configure_plugins: bool = True, sparse: bool = False
+) -> Config:
     """
     Load the configuration from the specified file path.
 
@@ -424,15 +417,11 @@
     config = dynamic_config(
         plugin_instances=all_plugins, file_path=config_path, **config_dict
     )
-<<<<<<< HEAD
-    await config.configure_plugins(sparse=sparse)
-=======
 
     if configure_plugins:
         log.info("Setting config metadata...")
-        await config.configure_plugins()
+        await config.configure_plugins(sparse=sparse)
         log.info("Config loaded successfully...")
->>>>>>> ee16f1c9
 
     TEMPLATES.set_templates(
         list(
