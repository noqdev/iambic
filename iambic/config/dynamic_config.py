--- conflicted
+++ resolved
@@ -376,13 +376,10 @@
 
 
 async def load_config(
-<<<<<<< HEAD
-    config_path: str, configure_plugins: bool = True, sparse: bool = False
-=======
     config_path: str,
     configure_plugins: bool = True,
     approved_plugins_only: bool = False,
->>>>>>> 55cc3b38
+    sparse: bool = False,
 ) -> Config:
     """
     Load the configuration from the specified file path.
