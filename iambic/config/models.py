--- conflicted
+++ resolved
@@ -283,13 +283,10 @@
         c.combine_extended_configs()
         c.configure_slack()
         c.configure_google()
-<<<<<<< HEAD
+        c.configure_okta()
         return c
 
     @classmethod
     def noq_load(cls, file_path: str):
         c = cls(file_path=file_path, **yaml.load(open(file_path)))
-=======
-        c.configure_okta()
->>>>>>> 9e2b7492
         return c