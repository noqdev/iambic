--- conflicted
+++ resolved
@@ -252,11 +252,7 @@
             email=member["email"],
             role=GroupMemberRole(member["role"]),
             type=GroupMemberType(member["type"]),
-<<<<<<< HEAD
-            status=GroupMemberStatus(member.get("status", "ACTIVE")),
-=======
             status=GroupMemberStatus(member.get("status", GroupMemberStatus.UNDEFINED)),
->>>>>>> f92c64ac
         )
         for member in member_res.get("members", [])
     ]
