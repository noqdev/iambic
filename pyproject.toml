[build-system]
requires = [ "poetry-core",]
build-backend = "poetry.core.masonry.api"

[tool.poetry]
name = "iambic-core"
packages = [
    { include="iambic", from="." },
]
version = "0.1.157"
license = "AGPL-3.0-or-later"
description = "The python package used to generate, parse, and execute noqform yaml templates."
authors = ["Noq Software <hello@noq.dev>"]
readme = "README.md"
exclude = ["build_util/*"]
include = ["iambic/output/templates/*"]

[tool.isort]
profile = "black"
add_imports = "from __future__ import annotations"

[tool.poetry.dependencies]
python = "^3.9"
boto3 = "^1.26.95"
click = "^8.1.3"
"ruamel.yaml" = "^0.17.21"
asgiref = "^3.6.0"
structlog = "^22.3.0"
pydantic = "^1.10.6"
deepdiff = "^6.3.0"
Jinja2 = "^3.1.2"
black = "^23.1.0"
isort = "^5.12.0"
flake8 = "^6.0.0"
pytest = "^7.2.2"
pytest-asyncio = "^0.21.0"
pytest-cov = "^4.0.0"
pre-commit = "^3.2.0"
ujson = "^5.7.0"
aiofiles = "^23.1.0"
xxhash = "^3.2.0"
slack-bolt = "^1.16.4"
google-api-python-client = "^2.81.0"
google-auth = "^2.16.2"
jsonschema2md2 = "^0.6.0"
GitPython = "^3.1.31"
PyGithub = "==1.57" # Since 1.58, PyGithub does not work with Lambda. See https://github.com/PyGithub/PyGithub/issues/2430
pydantic-factories = "^1.17.2"
okta = "^2.9.2"
asyncache = "^0.3.1"
dateparser = "^1.1.7"
pytest-mock = "^3.10.0"
questionary = "^1.10.0"
<<<<<<< HEAD
types-dateparser = "^1.1.4.5"
cryptography = "^39.0.1"
aws-error-utils = "^2.7.0"
types-mock = "^5.0.0.5"
ansicolors = "^1.1.8"
rich = "^13.3.2"
tabulate = "^0.9.0"
dictdiffer = "^0.9.0"
=======
types-dateparser = "^1.1.4.8"
cryptography = "^39.0.2"
recursive-diff = "^1.1.0"
aws-error-utils = "^2.7.0"
types-mock = "^5.0.0.5"
pyopenssl = "^23.0.0"
>>>>>>> 8da6ed60

[tool.poetry.scripts]
iambic = "iambic.main:cli"

[tool.poetry.group.dev.dependencies]
types-cachetools = "^5.3.0.4"
types-pyyaml = "^6.0.12.8"
types-aiofiles = "^23.1.0.0"
types-ujson = "^5.7.0.1"
mock = "^5.0.1"
pytest-mock-generator = "^1.2.0"
pycryptodome = "^3.17"
moto = {extras = ["all"], version = "^4.1.5"}
dateparser = "^1.1.7"<|MERGE_RESOLUTION|>--- conflicted
+++ resolved
@@ -51,7 +51,6 @@
 dateparser = "^1.1.7"
 pytest-mock = "^3.10.0"
 questionary = "^1.10.0"
-<<<<<<< HEAD
 types-dateparser = "^1.1.4.5"
 cryptography = "^39.0.1"
 aws-error-utils = "^2.7.0"
@@ -60,14 +59,7 @@
 rich = "^13.3.2"
 tabulate = "^0.9.0"
 dictdiffer = "^0.9.0"
-=======
-types-dateparser = "^1.1.4.8"
-cryptography = "^39.0.2"
-recursive-diff = "^1.1.0"
-aws-error-utils = "^2.7.0"
-types-mock = "^5.0.0.5"
 pyopenssl = "^23.0.0"
->>>>>>> 8da6ed60
 
 [tool.poetry.scripts]
 iambic = "iambic.main:cli"
