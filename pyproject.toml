[build-system]
requires = [ "poetry-core",]
build-backend = "poetry.core.masonry.api"

[tool.poetry]
name = "iambic"
<<<<<<< HEAD
version = "0.1.104"
=======
version = "0.1.108"
>>>>>>> e8022685
description = "The python package used to generate, parse, and execute noqform yaml templates."
authors = ["Noq Software <hello@noq.dev>"]
readme = "README.md"
exclude = ["build_util/*"]

[tool.isort]
profile = "black"
add_imports = "from __future__ import annotations"

[tool.poetry.dependencies]
python = "^3.10"
boto3 = "^1.24.88"
click = "^8.1.3"
"ruamel.yaml" = "^0.17.21"
asgiref = "^3.5.2"
structlog = "^22.1.0"
pydantic = "^1.10.2"
deepdiff = "^5.8.1"
Jinja2 = "^3.1.2"
black = "^22.10.0"
isort = "^5.10.1"
flake8 = "^5.0.4"
pytest = "^7.1.3"
pytest-asyncio = "^0.20.3"
pytest-cov = "^4.0.0"
pre-commit = "^2.20.0"
ujson = "^5.5.0"
aiofiles = "^22.1.0"
xxhash = "^3.0.0"
slack-bolt = "^1.15.1"
google-api-python-client = "^2.64.0"
google-auth = "^2.12.0"
jsonschema2md2 = "^0.6.0"
GitPython = "^3.1.30"
PyGithub = "==1.57" # Since 1.58, PyGithub does not work with Lambda. See https://github.com/PyGithub/PyGithub/issues/2430
pydantic-factories = "^1.12.0"
okta = "^2.8.0"
asyncache = "^0.3.1"
dateparser = "^1.1.4"
pytest-mock = "^3.10.0"
questionary = "^1.10.0"
types-dateparser = "^1.1.4.5"
cryptography = "^39.0.1"
aws-error-utils = "^2.7.0"

[tool.poetry.scripts]
iambic = "iambic.main:cli"

[tool.poetry.group.dev.dependencies]
types-cachetools = "^5.2.1"
types-pyyaml = "^6.0.12.2"
types-aiofiles = "^22.1.0.4"
types-ujson = "^5.7.0.0"<|MERGE_RESOLUTION|>--- conflicted
+++ resolved
@@ -4,11 +4,7 @@
 
 [tool.poetry]
 name = "iambic"
-<<<<<<< HEAD
-version = "0.1.104"
-=======
 version = "0.1.108"
->>>>>>> e8022685
 description = "The python package used to generate, parse, and execute noqform yaml templates."
 authors = ["Noq Software <hello@noq.dev>"]
 readme = "README.md"
