--- conflicted
+++ resolved
@@ -113,22 +113,14 @@
 
 [[package]]
 name = "boto3"
-<<<<<<< HEAD
-version = "1.24.96"
-=======
 version = "1.26.38"
->>>>>>> 9e2b7492
 description = "The AWS SDK for Python"
 category = "main"
 optional = false
 python-versions = ">= 3.7"
 
 [package.dependencies]
-<<<<<<< HEAD
-botocore = ">=1.27.96,<1.28.0"
-=======
 botocore = ">=1.29.38,<1.30.0"
->>>>>>> 9e2b7492
 jmespath = ">=0.7.1,<2.0.0"
 s3transfer = ">=0.6.0,<0.7.0"
 
@@ -137,11 +129,7 @@
 
 [[package]]
 name = "botocore"
-<<<<<<< HEAD
-version = "1.27.96"
-=======
 version = "1.29.38"
->>>>>>> 9e2b7492
 description = "Low-level, data-driven core of boto 3."
 category = "main"
 optional = false
@@ -1138,11 +1126,7 @@
 [metadata]
 lock-version = "1.1"
 python-versions = "^3.10"
-<<<<<<< HEAD
-content-hash = "5970e87e084ab3dfedeb9b97bc91626e1d196a14c962269a680a9e3345ae26db"
-=======
 content-hash = "d17245298711cb526940dbe626452cb926a808104dbe2bf83e4879c6a9b323e1"
->>>>>>> 9e2b7492
 
 [metadata.files]
 aenum = [
@@ -1278,21 +1262,16 @@
     {file = "black-22.12.0.tar.gz", hash = "sha256:229351e5a18ca30f447bf724d007f890f97e13af070bb6ad4c0a441cd7596a2f"},
 ]
 boto3 = [
-<<<<<<< HEAD
     {file = "boto3-1.24.96-py3-none-any.whl", hash = "sha256:748c055214c629744c34c7f94bfa888733dfac0b92e1daef9c243e1391ea4f53"},
     {file = "boto3-1.24.96.tar.gz", hash = "sha256:6b8899542cff82becceb3498a2240bf77c96def0515b0a31f7f6a9d5b92e7a3d"},
 ]
 botocore = [
-    {file = "botocore-1.27.96-py3-none-any.whl", hash = "sha256:e41a81a18511f2f9181b2a9ab302a55c0effecccbef846c55aad0c47bfdbefb9"},
-    {file = "botocore-1.27.96.tar.gz", hash = "sha256:fc0a13ef6042e890e361cf408759230f8574409bb51f81740d2e5d8ad5d1fbea"},
-=======
     {file = "boto3-1.26.38-py3-none-any.whl", hash = "sha256:ee787e36f1d02434eb5a757bba640f90663438f420bb06cd9f81ff30188ca65b"},
     {file = "boto3-1.26.38.tar.gz", hash = "sha256:5764d6401c2bec28d3fa565978d82ff35f4017b99e2d8625c7faac6a86cddd8c"},
 ]
 botocore = [
     {file = "botocore-1.29.38-py3-none-any.whl", hash = "sha256:e22615f233a90dfeff4ec5a42df8c641d31125f8c9da26898cccbf869743a6bd"},
     {file = "botocore-1.29.38.tar.gz", hash = "sha256:2b98c7da8668cdc022b4d8a56b50686454d0a10c11518702fde41881d20618b6"},
->>>>>>> 9e2b7492
 ]
 cachetools = [
     {file = "cachetools-5.2.0-py3-none-any.whl", hash = "sha256:f9f17d2aec496a9aa6b76f53e3b614c965223c061982d434d160f930c698a9db"},
